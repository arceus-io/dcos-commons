package com.mesosphere.sdk.specification;

/**
 * The allowed goal states for a Task. These are treated as the desired outcome for executing a given task.
 */
public enum GoalState {
  /**
   * ERROR.
   */
  UNKNOWN,

  /**
   * Running continuously. Should be restarted if it exits.
   */
  RUNNING,

<<<<<<< HEAD
    /**
     * Running and then exiting successfully once for a given configuration. Should not be restarted upon a successful
     * exit, but may be run again if there's a config change.
     */
    FINISH,

    /**
     * Running only once over the lifetime of a service. Should not be run again for the duration of this install,
     * regardless of any config changes.
     */
    ONCE
=======
  /**
   * Running only once over the lifetime of a service. Should not be run again for the duration of this install. (Will
   * be deprecated in favor of ONCE in future releases, which shares the same semantics.
   */
  FINISHED,

  /**
   * Running and then exiting successfully. Should not be restarted upon a successful exit.
   */
  FINISH,

  /**
   * Running only once over the lifetime of a service. Should not be run again for the duration of this install.
   */
  ONCE
>>>>>>> a9019b3e
}<|MERGE_RESOLUTION|>--- conflicted
+++ resolved
@@ -14,33 +14,15 @@
    */
   RUNNING,
 
-<<<<<<< HEAD
-    /**
-     * Running and then exiting successfully once for a given configuration. Should not be restarted upon a successful
-     * exit, but may be run again if there's a config change.
-     */
-    FINISH,
-
-    /**
-     * Running only once over the lifetime of a service. Should not be run again for the duration of this install,
-     * regardless of any config changes.
-     */
-    ONCE
-=======
   /**
-   * Running only once over the lifetime of a service. Should not be run again for the duration of this install. (Will
-   * be deprecated in favor of ONCE in future releases, which shares the same semantics.
-   */
-  FINISHED,
-
-  /**
-   * Running and then exiting successfully. Should not be restarted upon a successful exit.
+   * Running and then exiting successfully once for a given configuration. Should not be restarted upon a successful
+   * exit, but may be run again if there's a config change.
    */
   FINISH,
 
   /**
-   * Running only once over the lifetime of a service. Should not be run again for the duration of this install.
+   * Running only once over the lifetime of a service. Should not be run again for the duration of this install,
+   * regardless of any config changes.
    */
   ONCE
->>>>>>> a9019b3e
 }