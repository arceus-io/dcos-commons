--- conflicted
+++ resolved
@@ -4,14 +4,13 @@
 import com.mesosphere.sdk.offer.ResourceUtils;
 import com.mesosphere.sdk.specification.ResourceSpec;
 import com.mesosphere.sdk.specification.VolumeSpec;
-
 import org.apache.mesos.Protos;
 import org.slf4j.Logger;
 
 import java.util.Collection;
 import java.util.Optional;
 
-final class ResourceMapperUtils {
+class ResourceMapperUtils {
 
   private static final Logger LOGGER = LoggingUtils.getLogger(ResourceMapperUtils.class);
 
@@ -19,52 +18,22 @@
     // Do not instantiate
   }
 
-<<<<<<< HEAD
-    static Optional<ResourceLabels> findMatchingDiskSpec(
-            Protos.Resource taskResource,
-            Collection<ResourceSpec> resourceSpecs,
-            Optional<String> resourceNamespace) {
-        if (!ResourceUtils.getResourceId(taskResource).isPresent()) {
-            LOGGER.error("Failed to find resource ID for resource: {}", taskResource);
-            return Optional.empty();
-        }
-        return resourceSpecs.stream()
-                .filter(resourceSpec -> resourceSpec instanceof VolumeSpec
-                        && taskResource
-                                .getDisk()
-                                .getVolume()
-                                .getContainerPath()
-                                .equals(((VolumeSpec) resourceSpec).getContainerPath()))
-                .findFirst()
-                .map(resourceSpec -> new ResourceLabels(
-                        resourceSpec,
-                        ((VolumeSpec) resourceSpec).withDiskSize(taskResource.getScalar().getValue()),
-                        ResourceUtils.getResourceId(taskResource).get(),
-                        getNamespaceLabel(ResourceUtils.getNamespace(taskResource), resourceNamespace),
-                        ResourceUtils.getPersistenceId(taskResource),
-                        ResourceUtils.getProviderId(taskResource),
-                        ResourceUtils.getDiskSource(taskResource)));
-=======
   static Optional<ResourceLabels> findMatchingDiskSpec(
       Protos.Resource taskResource,
       Collection<ResourceSpec> resourceSpecs,
-      Optional<String> resourceNamespace
-  )
+      Optional<String> resourceNamespace)
   {
     if (!ResourceUtils.getResourceId(taskResource).isPresent()) {
-      // SUPPRESS CHECKSTYLE MultipleStringLiteral
       LOGGER.error("Failed to find resource ID for resource: {}", taskResource);
       return Optional.empty();
->>>>>>> a9019b3e
     }
-    return resourceSpecs
-        .stream()
-        .filter(resourceSpec -> resourceSpec instanceof VolumeSpec &&
-            taskResource
-                .getDisk()
-                .getVolume()
-                .getContainerPath()
-                .equals(((VolumeSpec) resourceSpec).getContainerPath()))
+    return resourceSpecs.stream()
+        .filter(resourceSpec -> resourceSpec instanceof VolumeSpec
+            && taskResource
+            .getDisk()
+            .getVolume()
+            .getContainerPath()
+            .equals(((VolumeSpec) resourceSpec).getContainerPath()))
         .findFirst()
         .map(resourceSpec -> new ResourceLabels(
             resourceSpec,
@@ -73,70 +42,27 @@
             getNamespaceLabel(ResourceUtils.getNamespace(taskResource), resourceNamespace),
             ResourceUtils.getPersistenceId(taskResource),
             ResourceUtils.getProviderId(taskResource),
-            ResourceUtils.getDiskSource(taskResource))
-        );
+            ResourceUtils.getDiskSource(taskResource)));
   }
 
-<<<<<<< HEAD
-    static Optional<ResourceLabels> findMatchingResourceSpec(
-            Protos.Resource taskResource,
-            Collection<ResourceSpec> resourceSpecs,
-            Optional<String> resourceNamespace) {
-        if (!ResourceUtils.getResourceId(taskResource).isPresent()) {
-            LOGGER.error("Failed to find resource ID for resource: {}", taskResource);
-            return Optional.empty();
-        }
-        return resourceSpecs.stream()
-                .filter(resourceSpec -> resourceSpec.getName().equals(taskResource.getName()))
-                .findFirst()
-                .map(resourceSpec -> new ResourceLabels(
-                        resourceSpec,
-                        ResourceUtils.getResourceId(taskResource).get(),
-                        getNamespaceLabel(ResourceUtils.getNamespace(taskResource), resourceNamespace)));
-=======
   static Optional<ResourceLabels> findMatchingResourceSpec(
       Protos.Resource taskResource,
       Collection<ResourceSpec> resourceSpecs,
-      Optional<String> resourceNamespace
-  )
+      Optional<String> resourceNamespace)
   {
     if (!ResourceUtils.getResourceId(taskResource).isPresent()) {
       LOGGER.error("Failed to find resource ID for resource: {}", taskResource);
       return Optional.empty();
->>>>>>> a9019b3e
     }
-    return resourceSpecs
-        .stream()
+    return resourceSpecs.stream()
         .filter(resourceSpec -> resourceSpec.getName().equals(taskResource.getName()))
         .findFirst()
         .map(resourceSpec -> new ResourceLabels(
             resourceSpec,
             ResourceUtils.getResourceId(taskResource).get(),
-            getNamespaceLabel(ResourceUtils.getNamespace(taskResource), resourceNamespace))
-        );
+            getNamespaceLabel(ResourceUtils.getNamespace(taskResource), resourceNamespace)));
   }
 
-<<<<<<< HEAD
-    /**
-     * @param taskResourceNamespace This is the namespace label from the Mesos
-     * @return If the taskResourceNamespace is non-empty, it MUST match with the namespace the scheduler is in.
-     * If the taskResourceNamespace is empty, we should NOT add a label now.
-     * This is applicable only in the "UPDATE" flow. During creating of new resources, we use the Scheduler namespace.
-     */
-    static Optional<String> getNamespaceLabel(
-            Optional<String> taskResourceNamespace,
-            Optional<String> resourceNamespace) {
-        return taskResourceNamespace.flatMap(x -> {
-            if (!resourceNamespace.isPresent() || !resourceNamespace.get().equals(x)) {
-                LOGGER.error("Resource has [{}] namespace label but scheduler is in [{}] namespace",
-                        x, resourceNamespace);
-                return Optional.empty();
-            } else {
-                return taskResourceNamespace;
-            }
-        });
-    }
-=======
   /**
    * @param taskResourceNamespace This is the namespace label from the Mesos
    * @return If the taskResourceNamespace is non-empty, it MUST match with the namespace the scheduler is in.
@@ -145,8 +71,7 @@
    */
   static Optional<String> getNamespaceLabel(
       Optional<String> taskResourceNamespace,
-      Optional<String> resourceNamespace
-  )
+      Optional<String> resourceNamespace)
   {
     return taskResourceNamespace.flatMap(x -> {
       if (!resourceNamespace.isPresent() || !resourceNamespace.get().equals(x)) {
@@ -158,5 +83,4 @@
       }
     });
   }
->>>>>>> a9019b3e
 }