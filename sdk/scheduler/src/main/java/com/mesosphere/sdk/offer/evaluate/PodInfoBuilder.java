--- conflicted
+++ resolved
@@ -65,7 +65,6 @@
  * into {@link OfferRecommendation}s. The ones which are not launched do not get used.
  */
 public class PodInfoBuilder {
-<<<<<<< HEAD
     private static final Logger LOGGER = LoggingUtils.getLogger(PodInfoBuilder.class);
 
     private static final String CONFIG_TEMPLATE_KEY_FORMAT = "CONFIG_TEMPLATE_%s";
@@ -758,784 +757,5 @@
     public String toString() {
         return ToStringBuilder.reflectionToString(this);
     }
-=======
-  private static final Logger LOGGER = LoggingUtils.getLogger(PodInfoBuilder.class);
-
-  private static final String CONFIG_TEMPLATE_KEY_FORMAT = "CONFIG_TEMPLATE_%s";
-
-  private static final String CONFIG_TEMPLATE_DOWNLOAD_PATH = "config-templates/";
-
-  private final Set<Long> assignedOverlayPorts = new HashSet<>();
-
-  private final Map<String, Protos.TaskInfo.Builder> taskBuilders = new HashMap<>();
-
-  private final Protos.ExecutorInfo.Builder executorBuilder;
-
-  private final PodInstance podInstance;
-
-  private final Map<String, TaskPortLookup> portsByTask;
-
-  public PodInfoBuilder(
-      PodInstanceRequirement podInstanceRequirement,
-      String serviceName,
-      UUID targetConfigId,
-      ArtifactQueries.TemplateUrlFactory templateUrlFactory,
-      SchedulerConfig schedulerConfig,
-      Collection<Protos.TaskInfo> currentPodTasks,
-      Protos.FrameworkID frameworkID,
-      Map<TaskSpec, GoalStateOverride> overrideMap)
-      throws InvalidRequirementException
-  {
-    PodInstance podInstanceInternal = podInstanceRequirement.getPodInstance();
-
-    // Generate new TaskInfos based on the task spec. To keep things consistent, we always generate new TaskInfos
-    // from scratch, with the only carry-over being the prior task environment.
-    for (TaskSpec taskSpec : podInstanceInternal.getPod().getTasks()) {
-      Protos.TaskInfo.Builder taskInfoBuilder = createTaskInfo(
-          podInstanceInternal,
-          taskSpec,
-          podInstanceRequirement.getEnvironment(),
-          serviceName,
-          targetConfigId,
-          templateUrlFactory,
-          schedulerConfig,
-          overrideMap.get(taskSpec));
-      // Store tasks against the task spec name 'node' instead of 'broker-0-node': the pod segment is redundant
-      // as we're only looking at tasks within a given pod
-      this.taskBuilders.put(taskSpec.getName(), taskInfoBuilder);
-
-      taskSpec.getResourceSet().getResources().stream()
-          .filter(resourceSpec -> resourceSpec.getName().equals(Constants.PORTS_RESOURCE_TYPE))
-          .filter(resourceSpec -> resourceSpec.getValue().getRanges().getRange(0).getBegin() > 0)
-          .forEach(resourceSpec -> assignedOverlayPorts
-              .add(resourceSpec.getValue().getRanges().getRange(0).getBegin()));
-
-    }
-
-    this.executorBuilder = getExecutorInfoBuilder(
-        podInstanceInternal, frameworkID, targetConfigId, templateUrlFactory, schedulerConfig);
-
-    this.podInstance = podInstanceInternal;
-    this.portsByTask = new HashMap<>();
-    for (Protos.TaskInfo currentTask : currentPodTasks) {
-      // Just store against the full TaskInfo name ala 'broker-0-node'. The task spec name will be mapped to the
-      // TaskInfo name in the getter function below. This is easier than extracting the task spec name from the
-      // TaskInfo name.
-
-      // If the pod was replaced, discard any previously used ports. We want dynamic ports
-      // to re-roll.
-      if (!FailureUtils.isPermanentlyFailed(currentTask)) {
-        portsByTask.put(currentTask.getName(), new TaskPortLookup(currentTask));
-      }
-    }
-
-    for (Protos.TaskInfo.Builder taskBuilder : taskBuilders.values()) {
-      validateTaskInfo(taskBuilder);
-    }
-  }
-
-  public static Protos.Resource getExistingExecutorVolume(
-      VolumeSpec volumeSpec,
-      Optional<String> resourceId,
-      Optional<String> resourceNamespace,
-      Optional<String> persistenceId,
-      Optional<Protos.ResourceProviderID> providerId,
-      Optional<Protos.Resource.DiskInfo.Source> diskSource)
-  {
-
-    Protos.Resource.Builder builder = ResourceBuilder
-        .fromSpec(volumeSpec, resourceId, resourceNamespace, persistenceId, providerId, diskSource)
-        .build()
-        .toBuilder();
-
-    return builder.build();
-  }
-
-  private static Protos.Volume getVolume(VolumeSpec volumeSpec) {
-    Protos.Volume.Builder builder = Protos.Volume.newBuilder();
-    builder.setMode(Protos.Volume.Mode.RW)
-        .setContainerPath(volumeSpec.getContainerPath())
-        .setSource(Protos.Volume.Source.newBuilder()
-            .setType(Protos.Volume.Source.Type.SANDBOX_PATH)
-            .setSandboxPath(Protos.Volume.Source.SandboxPath.newBuilder()
-                .setType(Protos.Volume.Source.SandboxPath.Type.PARENT)
-                .setPath(volumeSpec.getContainerPath())));
-
-    return builder.build();
-  }
-
-  /**
-   * Generates a Task environment containing the configured environment values from the {@link CommandSpec}, along
-   * with a set of default environment variables that all SDK tasks get for free.
-   */
-  @VisibleForTesting
-  public static Map<String, String> getTaskEnvironment(
-      String serviceName,
-      PodInstance podInstance,
-      TaskSpec taskSpec,
-      SchedulerConfig schedulerConfig)
-  {
-    Map<String, String> environmentMap = new TreeMap<>();
-
-    // Task envvars from either of the following sources:
-    // - ServiceSpec (provided by developer)
-    // - TASKCFG_<podname>_* (provided by user, handled when parsing YAML, potentially overrides ServiceSpec)
-    if (taskSpec.getCommand().isPresent()) {
-      environmentMap.putAll(taskSpec.getCommand().get().getEnvironment());
-    }
-
-    // Default envvars for use by executors/developers:
-    // Unline the envvars added in getExecutorEnvironment(), these are specific to individual tasks and currently
-    // aren't visible to sidecar tasks (as they would need to be added at the executor...):
-
-    // Inject Pod Instance Index
-    environmentMap.put(
-        EnvConstants.POD_INSTANCE_INDEX_TASKENV,
-        String.valueOf(podInstance.getIndex())
-    );
-    // Inject Framework Name (raw, not safe for use in hostnames)
-    environmentMap.put(EnvConstants.FRAMEWORK_NAME_TASKENV, serviceName);
-    // Inject Framework pod host domain (with hostname-safe framework name)
-    environmentMap.put(
-        EnvConstants.FRAMEWORK_HOST_TASKENV,
-        EndpointUtils.toAutoIpDomain(serviceName, schedulerConfig)
-    );
-    // Inject Framework VIP domain (with hostname-safe framework name)
-    environmentMap.put(EnvConstants.FRAMEWORK_VIP_HOST_TASKENV,
-        EndpointUtils.toVipDomain(serviceName, schedulerConfig));
-    // Inject Scheduler API hostname (with hostname-safe scheduler name)
-    environmentMap.put(
-        EnvConstants.SCHEDULER_API_HOSTNAME_TASKENV,
-        EndpointUtils.toSchedulerAutoIpHostname(serviceName, schedulerConfig)
-    );
-    environmentMap.put(
-        EnvConstants.SCHEDULER_API_PORT_TASKENV,
-        String.valueOf(schedulerConfig.getApiServerPort())
-    );
-
-    // Inject TASK_NAME as KEY:VALUE
-    environmentMap.put(
-        EnvConstants.TASK_NAME_TASKENV,
-        TaskSpec.getInstanceName(podInstance, taskSpec)
-    );
-    // Inject TASK_NAME as KEY for conditional mustache templating
-    environmentMap.put(TaskSpec.getInstanceName(podInstance, taskSpec), "true");
-
-    // Inject PLACEMENT_REFERENCED_REGION
-    environmentMap.put(
-        EnvConstants.PLACEMENT_REFERENCED_REGION_ENV,
-        String.valueOf(PlacementUtils.placementRuleReferencesRegion(podInstance.getPod())));
-    // Inject PLACEMENT_REFERENCED_ZONE
-    environmentMap.put(
-        EnvConstants.PLACEMENT_REFERENCED_ZONE_ENV,
-        String.valueOf(PlacementUtils.placementRuleReferencesZone(podInstance.getPod())));
-
-    return environmentMap;
-  }
-
-  private static void setBootstrapConfigFileEnv(
-      Protos.CommandInfo.Builder commandInfoBuilder,
-      TaskSpec taskSpec)
-  {
-    if (taskSpec.getConfigFiles() == null) {
-      return;
-    }
-    for (ConfigFileSpec config : taskSpec.getConfigFiles()) {
-      // For use by bootstrap process: an environment variable pointing to (comma-separated):
-      // a. where the template file was downloaded (by the mesos fetcher)
-      // b. where the rendered result should go
-      commandInfoBuilder.setEnvironment(EnvUtils.withEnvVar(
-          commandInfoBuilder.getEnvironment(),
-          String.format(CONFIG_TEMPLATE_KEY_FORMAT, EnvUtils.toEnvName(config.getName())),
-          String.format("%s,%s", getConfigTemplateDownloadPath(config), config.getRelativePath())));
-    }
-  }
-
-  private static void extendEnv(
-      Protos.CommandInfo.Builder builder,
-      Map<String, String> environment)
-  {
-    for (Map.Entry<String, String> entry : environment.entrySet()) {
-      builder
-          .getEnvironmentBuilder()
-          .addVariablesBuilder()
-          .setName(entry.getKey())
-          .setValue(entry.getValue());
-    }
-  }
-
-  private static Protos.DiscoveryInfo getDiscoveryInfo(DiscoverySpec discoverySpec, int index) {
-    Protos.DiscoveryInfo.Builder builder = Protos.DiscoveryInfo.newBuilder();
-    if (discoverySpec.getPrefix().isPresent()) {
-      builder.setName(String.format("%s-%d", discoverySpec.getPrefix().get(), index));
-    }
-    if (discoverySpec.getVisibility().isPresent()) {
-      builder.setVisibility(discoverySpec.getVisibility().get());
-    } else {
-      builder.setVisibility(Constants.DEFAULT_TASK_DISCOVERY_VISIBILITY);
-    }
-
-    return builder.build();
-  }
-
-  private static void setTaskKillGracePeriod(
-      Protos.TaskInfo.Builder taskInfoBuilder,
-      TaskSpec taskSpec) throws InvalidRequirementException
-  {
-    Integer taskKillGracePeriodSeconds = taskSpec.getTaskKillGracePeriodSeconds();
-    if (taskKillGracePeriodSeconds == null) {
-      taskKillGracePeriodSeconds = 0;
-    } else if (taskKillGracePeriodSeconds < 0) {
-      throw new InvalidRequirementException(String.format(
-          "kill-grace-period must be zero or a positive integer, received: %d",
-          taskKillGracePeriodSeconds));
-    }
-    Protos.DurationInfo taskKillGracePeriodDuration = Protos
-        .DurationInfo
-        .newBuilder()
-        .setNanoseconds(
-            TimeUnit
-                .NANOSECONDS
-                .convert(taskKillGracePeriodSeconds, TimeUnit.SECONDS)
-        )
-        .build();
-
-    Protos.KillPolicy.Builder killPolicyBuilder = Protos
-        .KillPolicy
-        .newBuilder()
-        .setGracePeriod(taskKillGracePeriodDuration);
-
-    taskInfoBuilder.setKillPolicy(killPolicyBuilder.build());
-  }
-
-  private static String getConfigTemplateDownloadPath(ConfigFileSpec config) {
-    // Name is unique.
-    return String.format("%s%s", CONFIG_TEMPLATE_DOWNLOAD_PATH, config.getName());
-  }
-
-  private static Protos.NetworkInfo getNetworkInfo(NetworkSpec networkSpec) {
-    Protos.NetworkInfo.Builder netInfoBuilder = Protos.NetworkInfo.newBuilder();
-    netInfoBuilder.setName(networkSpec.getName());
-    DcosConstants.warnIfUnsupportedNetwork(networkSpec.getName());
-
-    if (!networkSpec.getPortMappings().isEmpty()) {
-      for (Map.Entry<Integer, Integer> e : networkSpec.getPortMappings().entrySet()) {
-        netInfoBuilder.addPortMappingsBuilder()
-            .setHostPort(e.getKey())
-            .setContainerPort(e.getValue());
-      }
-    }
-
-    if (!networkSpec.getLabels().isEmpty()) {
-      AuxLabelAccess.setNetworkLabels(netInfoBuilder, networkSpec.getLabels());
-    }
-
-    return netInfoBuilder.build();
-  }
-
-  @SuppressWarnings("checkstyle:LocalVariableName")
-  private static Protos.RLimitInfo getRLimitInfo(Collection<RLimitSpec> rlimits) {
-    Protos.RLimitInfo.Builder rLimitInfoBuilder = Protos.RLimitInfo.newBuilder();
-
-    for (RLimitSpec rLimit : rlimits) {
-      Optional<Long> soft = rLimit.getSoft();
-      Optional<Long> hard = rLimit.getHard();
-      Protos.RLimitInfo.RLimit.Builder rLimitsBuilder = Protos.RLimitInfo.RLimit.newBuilder()
-          .setType(rLimit.getEnum());
-
-      // RLimit itself validates that both or neither of these are present.
-      if (soft.isPresent() && hard.isPresent()) {
-        rLimitsBuilder.setSoft(soft.get()).setHard(hard.get());
-      }
-      rLimitInfoBuilder.addRlimits(rLimitsBuilder);
-    }
-
-    return rLimitInfoBuilder.build();
-  }
-
-  /**
-   * Checks that the TaskInfo is valid at the point of requirement construction, making it
-   * easier for the framework developer to trace problems in their implementation. These checks
-   * reflect requirements enforced elsewhere, eg in {@link com.mesosphere.sdk.state.StateStore}.
-   */
-  private static void validateTaskInfo(Protos.TaskInfo.Builder builder)
-      throws InvalidRequirementException
-  {
-    if (!builder.hasName() || StringUtils.isEmpty(builder.getName())) {
-      throw new InvalidRequirementException(String.format(
-          "TaskInfo must have a name: %s", builder));
-    }
-
-    if (builder.hasTaskId()
-        && !StringUtils.isEmpty(builder.getTaskId().getValue()))
-    {
-      // Task ID may be included if this is replacing an existing task. In that case, we still
-      // perform a sanity check to ensure that the original Task ID was formatted correctly.
-      // We must allow Task ID to be present but empty because it is a required proto field.
-      String taskName;
-      try {
-        taskName = CommonIdUtils.toTaskName(builder.getTaskId());
-      } catch (TaskException e) {
-        throw new InvalidRequirementException(String.format(
-            "When non-empty, TaskInfo.id must be a valid ID. "
-                + "Set to an empty string or leave existing valid value. %s %s",
-            builder, e));
-      }
-      if (!taskName.equals(builder.getName())) {
-        throw new InvalidRequirementException(String.format(
-            "When non-empty, TaskInfo.id must align with TaskInfo.name. Use "
-                + "TaskUtils.toTaskId(): %s", builder));
-      }
-    }
-
-    if (builder.hasExecutor()) {
-      throw new InvalidRequirementException(String.format(
-          "TaskInfo must not contain ExecutorInfo. "
-              + "Use ExecutorRequirement for any Executor requirements: %s", builder));
-    }
-
-    TaskLabelReader labels = new TaskLabelReader(builder);
-
-    try {
-      labels.getType();
-    } catch (TaskException e) {
-      throw new InvalidRequirementException(e);
-    }
-
-    try {
-      labels.getIndex();
-    } catch (TaskException e) {
-      throw new InvalidRequirementException(e);
-    }
-  }
-
-  private static Protos.Secret getReferenceSecret(String secretPath) {
-    return Protos.Secret.newBuilder()
-        .setType(Protos.Secret.Type.REFERENCE)
-        .setReference(Protos.Secret.Reference.newBuilder().setName(secretPath))
-        .build();
-  }
-
-  private static Collection<Protos.Volume> getExecutorInfoHostVolumes(
-      Collection<HostVolumeSpec> hostVolumeSpecs)
-  {
-    Collection<Protos.Volume> volumes = new ArrayList<>();
-
-    for (HostVolumeSpec hostVolumeSpec : hostVolumeSpecs) {
-      volumes.add(Protos.Volume.newBuilder()
-          .setHostPath(hostVolumeSpec.getHostPath())
-          .setContainerPath(hostVolumeSpec.getContainerPath())
-          .setMode(Protos.Volume.Mode.RW)
-          .build());
-    }
-
-    return volumes;
-  }
-
-  private static Collection<Protos.Volume> getExecutorInfoSecretVolumes(
-      Collection<SecretSpec> secretSpecs)
-  {
-    Collection<Protos.Volume> volumes = new ArrayList<>();
-
-    for (SecretSpec secretSpec : secretSpecs) {
-      if (secretSpec.getFilePath().isPresent()) {
-        volumes.add(Protos.Volume.newBuilder()
-            .setSource(Protos.Volume.Source.newBuilder()
-                .setType(Protos.Volume.Source.Type.SECRET)
-                .setSecret(getReferenceSecret(secretSpec.getSecretPath()))
-                .build())
-            .setContainerPath(secretSpec.getFilePath().get())
-            .setMode(Protos.Volume.Mode.RO)
-            .build());
-      }
-    }
-    return volumes;
-  }
-
-  public Collection<Protos.TaskInfo.Builder> getTaskBuilders() {
-    return taskBuilders.values();
-  }
-
-  public Protos.TaskInfo.Builder getTaskBuilder(String taskSpecName) {
-    return taskBuilders.get(taskSpecName);
-  }
-
-  public Optional<Protos.ExecutorInfo.Builder> getExecutorBuilder() {
-    return Optional.ofNullable(executorBuilder);
-  }
-
-  /**
-   * This is the only carry-over from old tasks: If a port was dynamically allocated, we want to avoid reallocating
-   * it on task relaunch.
-   */
-  public Optional<Long> getPriorPortForTask(String taskSpecName, PortSpec portSpec) {
-    TaskPortLookup portFinder =
-        portsByTask.get(TaskSpec.getInstanceName(podInstance, taskSpecName));
-    if (portFinder == null) {
-      return Optional.empty();
-    }
-    return portFinder.getPriorPort(portSpec);
-  }
-
-  public Collection<Protos.Resource.Builder> getTaskResourceBuilders() {
-    return taskBuilders
-        .values()
-        .stream()
-        .map(Protos.TaskInfo.Builder::getResourcesBuilderList)
-        .flatMap(Collection::stream)
-        .collect(Collectors.toList());
-  }
-
-  public Collection<Protos.Resource.Builder> getExecutorResourceBuilders() {
-    return new ArrayList<>(executorBuilder.getResourcesBuilderList());
-  }
-
-  public boolean isAssignedOverlayPort(long candidatePort) {
-    return assignedOverlayPorts.contains(candidatePort);
-  }
-
-  public void addAssignedOverlayPort(long port) {
-    assignedOverlayPorts.add(port);
-  }
-
-  @VisibleForTesting
-  public Set<Long> getAssignedOverlayPorts() {
-    return assignedOverlayPorts;
-  }
-
-  public void setExecutorVolume(VolumeSpec volumeSpec) {
-    // Volumes on the executor must be declared in each TaskInfo.ContainerInfo to be shared among them.
-
-    Protos.Volume executorVolume = getVolume(volumeSpec);
-
-    for (Protos.TaskInfo.Builder t : getTaskBuilders()) {
-      t.getContainerBuilder()
-          .setType(Protos.ContainerInfo.Type.MESOS)
-          .addVolumes(executorVolume);
-    }
-
-  }
-
-  private Protos.TaskInfo.Builder createTaskInfo(
-      PodInstance podInstanceInternal,
-      TaskSpec taskSpec,
-      Map<String, String> environment,
-      String serviceName,
-      UUID targetConfigurationId,
-      ArtifactQueries.TemplateUrlFactory templateUrlFactory,
-      SchedulerConfig schedulerConfig,
-      GoalStateOverride override) throws InvalidRequirementException
-  {
-    if (override == null) {
-      override = GoalStateOverride.NONE; // SUPPRESS CHECKSTYLE ParameterAssignment
-    }
-
-    PodSpec podSpec = podInstanceInternal.getPod();
-    Protos.TaskInfo.Builder taskInfoBuilder = Protos.TaskInfo.newBuilder()
-        .setName(TaskSpec.getInstanceName(podInstanceInternal, taskSpec))
-        .setTaskId(CommonIdUtils.emptyTaskId())
-        .setSlaveId(CommonIdUtils.emptyAgentId());
-
-    // create default labels:
-    taskInfoBuilder.setLabels(new TaskLabelWriter(taskInfoBuilder)
-        .setTargetConfiguration(targetConfigurationId)
-        .setType(podInstanceInternal.getPod().getType())
-        .setIndex(podInstanceInternal.getIndex())
-        .toProto());
-
-    if (taskSpec.getCommand().isPresent()) {
-      Protos.CommandInfo.Builder commandBuilder = taskInfoBuilder.getCommandBuilder();
-      commandBuilder.setEnvironment(EnvUtils.toProto(getTaskEnvironment(serviceName,
-          podInstanceInternal,
-          taskSpec,
-          schedulerConfig)));
-
-      if (override.equals(GoalStateOverride.PAUSED)) {
-        LOGGER.info("Overriding task command: {}", override);
-        commandBuilder.setValue(schedulerConfig.getPauseOverrideCmd());
-      } else {
-        commandBuilder.setValue(taskSpec.getCommand().get().getValue());
-      }
-
-      setBootstrapConfigFileEnv(taskInfoBuilder.getCommandBuilder(), taskSpec);
-      extendEnv(taskInfoBuilder.getCommandBuilder(), environment);
-
-      // Always add the bootstrap URI as the paused command depends on it
-      if (override.equals(GoalStateOverride.PAUSED)) {
-        commandBuilder.addUrisBuilder().setValue(schedulerConfig.getBootstrapURI());
-      }
-
-      // Any URIs defined in PodSpec itself
-      for (URI uri : podSpec.getUris()) {
-        commandBuilder.addUrisBuilder().setValue(uri.toString());
-      }
-
-      for (ConfigFileSpec config : taskSpec.getConfigFiles()) {
-        commandBuilder.addUrisBuilder()
-            .setValue(templateUrlFactory.get(
-                targetConfigurationId, podSpec.getType(), taskSpec.getName(), config.getName()))
-            .setOutputFile(getConfigTemplateDownloadPath(config))
-            .setExtract(false);
-      }
-
-      // Secrets are constructed differently from other envvars where the proto is concerned:
-      for (SecretSpec secretSpec : podInstanceInternal.getPod().getSecrets()) {
-        if (secretSpec.getEnvKey().isPresent()) {
-          commandBuilder.getEnvironmentBuilder().addVariablesBuilder()
-              .setName(secretSpec.getEnvKey().get())
-              .setType(Protos.Environment.Variable.Type.SECRET)
-              .setSecret(getReferenceSecret(secretSpec.getSecretPath()));
-        }
-      }
-
-      if (podSpec.getUser().isPresent()) {
-        commandBuilder.setUser(podSpec.getUser().get());
-      }
-
-    }
-
-    if (taskSpec.getDiscovery().isPresent()) {
-      taskInfoBuilder.setDiscovery(getDiscoveryInfo(
-          taskSpec.getDiscovery().get(),
-          podInstanceInternal.getIndex()
-      ));
-    }
-
-    taskInfoBuilder.setContainer(getContainerInfo(
-        podInstanceInternal.getPod(),
-        true,
-        true
-    ));
-
-    setHealthCheck(
-        taskInfoBuilder,
-        serviceName,
-        podInstanceInternal,
-        taskSpec,
-        override,
-        schedulerConfig
-    );
-    setReadinessCheck(
-        taskInfoBuilder,
-        serviceName,
-        podInstanceInternal,
-        taskSpec,
-        override,
-        schedulerConfig
-    );
-    setTaskKillGracePeriod(taskInfoBuilder, taskSpec);
-
-    return taskInfoBuilder;
-  }
-
-  private Protos.ExecutorInfo.Builder getExecutorInfoBuilder(
-      PodInstance podInstanceInternal,
-      Protos.FrameworkID frameworkID,
-      UUID targetConfigurationId,
-      ArtifactQueries.TemplateUrlFactory templateUrlFactory,
-      SchedulerConfig schedulerConfig) throws IllegalStateException
-  {
-    PodSpec podSpec = podInstanceInternal.getPod();
-    Protos.ExecutorInfo.Builder executorInfoBuilder = Protos.ExecutorInfo.newBuilder()
-        .setName(podSpec.getType())
-        .setExecutorId(Protos.ExecutorID.newBuilder().setValue("").build());
-    AuxLabelAccess.setDcosSpace(executorInfoBuilder, schedulerConfig.getDcosSpace());
-
-    executorInfoBuilder
-        .setType(Protos.ExecutorInfo.Type.DEFAULT)
-        .setFrameworkId(frameworkID);
-
-    // Populate ContainerInfo with the appropriate information from PodSpec
-    // This includes networks, rlimits, secret volumes...
-    executorInfoBuilder.setContainer(getContainerInfo(podSpec, true, false));
-
-    return executorInfoBuilder;
-  }
-
-  private void setHealthCheck(
-      Protos.TaskInfo.Builder taskInfo,
-      String serviceName,
-      PodInstance podInstanceInternal,
-      TaskSpec taskSpec,
-      GoalStateOverride override,
-      SchedulerConfig schedulerConfig)
-  {
-    if (!taskSpec.getHealthCheck().isPresent()) {
-      LOGGER.debug("No health check defined for taskSpec: {}", taskSpec.getName());
-      return;
-    }
-
-    if (override.equals(GoalStateOverride.PAUSED)) {
-      LOGGER.info("Removing health check for PAUSED task: {}", taskSpec.getName());
-      return;
-    }
-
-    HealthCheckSpec healthCheckSpec = taskSpec.getHealthCheck().get();
-    Protos.HealthCheck.Builder healthCheckBuilder = taskInfo.getHealthCheckBuilder();
-    healthCheckBuilder
-        .setDelaySeconds(healthCheckSpec.getDelay())
-        .setIntervalSeconds(healthCheckSpec.getInterval())
-        .setTimeoutSeconds(healthCheckSpec.getTimeout())
-        .setConsecutiveFailures(healthCheckSpec.getMaxConsecutiveFailures())
-        .setGracePeriodSeconds(healthCheckSpec.getGracePeriod());
-
-    healthCheckBuilder.setType(Protos.HealthCheck.Type.COMMAND);
-
-    healthCheckBuilder.getCommandBuilder()
-        .setValue(healthCheckSpec.getCommand())
-        .setEnvironment(EnvUtils.toProto(getTaskEnvironment(serviceName,
-            podInstanceInternal,
-            taskSpec,
-            schedulerConfig)));
-  }
-
-  private Optional<ReadinessCheckSpec> getReadinessCheck(
-      TaskSpec taskSpec,
-      GoalStateOverride override)
-  {
-    if (override.equals(GoalStateOverride.PAUSED)) {
-      // Go with an arbitrary interval/timeout of 5s. Leave delay at the default 0s:
-      return Optional.of(DefaultReadinessCheckSpec.newBuilder(
-          GoalStateOverride.PAUSE_READINESS_COMMAND,
-          Constants.SHORT_DECLINE_SECONDS,
-          Constants.SHORT_DECLINE_SECONDS)
-          .build());
-    }
-
-    return taskSpec.getReadinessCheck();
-  }
-
-  private void setReadinessCheck(
-      Protos.TaskInfo.Builder taskInfoBuilder,
-      String serviceName,
-      PodInstance podInstanceInternal,
-      TaskSpec taskSpec,
-      GoalStateOverride override,
-      SchedulerConfig schedulerConfig)
-  {
-
-    Optional<ReadinessCheckSpec> readinessCheckSpecOptional = getReadinessCheck(taskSpec, override);
-    if (!readinessCheckSpecOptional.isPresent()) {
-      LOGGER.debug("No readiness check defined for taskSpec: {}", taskSpec.getName());
-      return;
-    }
-
-    ReadinessCheckSpec readinessCheckSpec = readinessCheckSpecOptional.get();
-
-    // Default executor supports the newer TaskInfo.check field:
-    Protos.CheckInfo.Builder builder = taskInfoBuilder.getCheckBuilder()
-        .setType(Protos.CheckInfo.Type.COMMAND)
-        .setDelaySeconds(readinessCheckSpec.getDelay())
-        .setIntervalSeconds(readinessCheckSpec.getInterval())
-        .setTimeoutSeconds(readinessCheckSpec.getTimeout());
-    builder.getCommandBuilder().getCommandBuilder()
-        .setValue(readinessCheckSpec.getCommand())
-        .setEnvironment(EnvUtils.toProto(getTaskEnvironment(serviceName,
-            podInstanceInternal,
-            taskSpec,
-            schedulerConfig)));
-
-  }
-
-  /**
-   * Get the ContainerInfo for either an Executor or a Task. Since we support both default and custom executors at
-   * the moment, there is some conditional logic in here -- with the default executor, things like rlimits and images
-   * must be specified at the task level only, while secrets volumes must be specified at the executor level.
-   *
-   * @param podSpec            The Spec for the task or executor that this container is being attached to
-   * @param addExtraParameters Add rlimits and docker image (if task), or secrets volumes if executor
-   * @param isTaskContainer    Whether this container is being attached to a TaskInfo rather than ExecutorInfo
-   * @return the ContainerInfo to be attached
-   */
-  private Protos.ContainerInfo getContainerInfo(
-      PodSpec podSpec,
-      boolean addExtraParameters,
-      boolean isTaskContainer)
-  {
-    final Collection<Protos.Volume> secretVolumes =
-        getExecutorInfoSecretVolumes(podSpec.getSecrets());
-    Collection<Protos.Volume> hostVolumes = getExecutorInfoHostVolumes(podSpec.getHostVolumes());
-    Protos.ContainerInfo.Builder containerInfo = Protos.ContainerInfo.newBuilder()
-        .setType(Protos.ContainerInfo.Type.MESOS);
-
-    if (isTaskContainer) {
-      containerInfo.getLinuxInfoBuilder().setSharePidNamespace(podSpec.getSharePidNamespace());
-    }
-
-    // Isolate the tmp directory of tasks
-    //switch to SANDBOX SELF after dc/os 1.13
-    containerInfo.addVolumes(Protos.Volume.newBuilder()
-        .setContainerPath("/tmp")
-        .setHostPath("tmp")
-        .setMode(Protos.Volume.Mode.RW));
-
-    for (Protos.Volume hostVolume : hostVolumes) {
-      containerInfo.addVolumes(hostVolume);
-    }
-
-    if (!podSpec.getImage().isPresent()
-        && podSpec.getNetworks().isEmpty()
-        && podSpec.getRLimits().isEmpty()
-        && secretVolumes.isEmpty())
-    {
-      // Nothing left to do.
-      return containerInfo.build();
-    }
-
-    boolean shouldAddImage =
-        podSpec.getImage().isPresent() &&
-            addExtraParameters &&
-            isTaskContainer;
-
-    if (shouldAddImage) {
-      containerInfo.getMesosBuilder().getImageBuilder()
-          .setType(Protos.Image.Type.DOCKER)
-          .getDockerBuilder().setName(podSpec.getImage().get());
-    }
-
-    // With the default executor, all NetworkInfos must be defined on the executor itself rather than individual
-    // tasks. This check can be made much less ugly once the custom executor no longer need be supported.
-    if (!podSpec.getNetworks().isEmpty() && !isTaskContainer) {
-      LOGGER.info("Adding NetworkInfos for networks: {}",
-          podSpec.getNetworks().stream().map(NetworkSpec::getName).collect(Collectors.toList()));
-      containerInfo.addAllNetworkInfos(
-          podSpec
-              .getNetworks()
-              .stream()
-              .map(PodInfoBuilder::getNetworkInfo)
-              .collect(Collectors.toList())
-      );
-    }
-
-    if (!podSpec.getRLimits().isEmpty() && addExtraParameters) {
-      containerInfo.setRlimitInfo(getRLimitInfo(podSpec.getRLimits()));
-    }
-
-    if (addExtraParameters) {
-      for (Protos.Volume secretVolume : secretVolumes) {
-        containerInfo.addVolumes(secretVolume);
-      }
-    }
-
-    return containerInfo.build();
-  }
-
-  public String getType() {
-    return podInstance.getPod().getType();
-  }
-
-  public int getIndex() {
-    return podInstance.getIndex();
-  }
-
-  public PodInstance getPodInstance() {
-    return podInstance;
-  }
-
-  @Override
-  public String toString() {
-    return ToStringBuilder.reflectionToString(this);
-  }
->>>>>>> 240adfd2
 
 }