package com.mesosphere.sdk.http.queries;

import com.mesosphere.sdk.framework.TaskKiller;
import com.mesosphere.sdk.http.RequestUtils;
import com.mesosphere.sdk.http.ResponseUtils;
import com.mesosphere.sdk.http.types.GroupedTasks;
import com.mesosphere.sdk.http.types.TaskInfoAndStatus;
import com.mesosphere.sdk.offer.LoggingUtils;
import com.mesosphere.sdk.offer.TaskException;
import com.mesosphere.sdk.offer.TaskUtils;
import com.mesosphere.sdk.offer.taskdata.TaskLabelReader;
import com.mesosphere.sdk.scheduler.recovery.FailureUtils;
import com.mesosphere.sdk.scheduler.recovery.RecoveryType;
import com.mesosphere.sdk.specification.PodInstance;
import com.mesosphere.sdk.specification.ServiceSpec;
import com.mesosphere.sdk.state.ConfigStore;
import com.mesosphere.sdk.state.GoalStateOverride;
import com.mesosphere.sdk.state.StateStore;

import com.google.common.annotations.VisibleForTesting;
import org.apache.mesos.Protos;
import org.json.JSONArray;
import org.json.JSONException;
import org.json.JSONObject;
import org.slf4j.Logger;

import javax.ws.rs.core.Response;

import java.util.ArrayList;
import java.util.Collection;
import java.util.Collections;
import java.util.HashSet;
import java.util.List;
import java.util.Map;
import java.util.Optional;
import java.util.Set;
import java.util.TreeSet;
import java.util.stream.Collectors;

/**
 * A read-only API for accessing information about the pods which compose the service, and restarting/replacing those
 * pods.
 */
public final class PodQueries {

  private static final Logger LOGGER = LoggingUtils.getLogger(PodQueries.class);

  private static final FailureSetter DEFAULT_FAILURE_SETTER = new FailureSetter();

  /**
   * Pod 'name' to use in responses for tasks which have no pod information.
   */
  private static final String UNKNOWN_POD_LABEL = "UNKNOWN_POD";

  private PodQueries() {
    // do not instantiate
  }

  /**
   * Produces a listing of all pod instance names.
   */
  public static Response list(StateStore stateStore) {
    try {
      Set<String> podNames = new TreeSet<>();
      List<String> unknownTaskNames = new ArrayList<>();
      for (Protos.TaskInfo taskInfo : stateStore.fetchTasks()) {
        TaskLabelReader labels = new TaskLabelReader(taskInfo);
        try {
          podNames.add(PodInstance.getName(labels.getType(), labels.getIndex()));
        } catch (Exception e) { // SUPPRESS CHECKSTYLE IllegalCatch
          LOGGER.warn(
              String.format(
                  "Failed to extract pod information from task %s",
                  taskInfo.getName()
              ),
              e
          );
          unknownTaskNames.add(taskInfo.getName());
        }
      }

      JSONArray jsonArray = new JSONArray(podNames);

      if (!unknownTaskNames.isEmpty()) {
        Collections.sort(unknownTaskNames);
        for (String unknownName : unknownTaskNames) {
          jsonArray.put(String.format("%s_%s", UNKNOWN_POD_LABEL, unknownName));
        }
      }
      return ResponseUtils.jsonOkResponse(jsonArray);
    } catch (Exception e) { // SUPPRESS CHECKSTYLE IllegalCatch
      LOGGER.error("Failed to fetch list of pods", e);
      return Response.serverError().build();
    }
  }

  /**
   * Produces the summary statuses of all pod instances.
   */
  public static Response getStatuses(StateStore stateStore, String serviceName) {
    try {
      // Group the tasks by pod:
      GroupedTasks groupedTasks = GroupedTasks.create(stateStore);

      // Output statuses for all tasks in each pod:
      JSONObject responseJson = new JSONObject();
      responseJson.put("service", serviceName);
      for (Map.Entry<String, Map<Integer, List<TaskInfoAndStatus>>> podType
          : groupedTasks.byPodTypeAndIndex.entrySet())
      {
        JSONObject podJson = new JSONObject();
        podJson.put("name", podType.getKey()); // SUPPRESS CHECKSTYLE MultipleStringLiterals
        for (Map.Entry<Integer, List<TaskInfoAndStatus>> podInstance :
            podType.getValue().entrySet())
        {
          // SUPPRESS CHECKSTYLE MultipleStringLiterals
          podJson.append("instances", getPodInstanceStatusJson(
              stateStore,
              PodInstance.getName(podType.getKey(), podInstance.getKey()),
              podInstance.getValue()));
        }
        responseJson.append("pods", podJson); // SUPPRESS CHECKSTYLE MultipleStringLiterals
      }

      // Output an 'unknown pod' instance for any tasks which didn't have a resolvable pod:
      if (!groupedTasks.unknownPod.isEmpty()) {
        JSONObject podTypeJson = new JSONObject();
        podTypeJson.put("name", UNKNOWN_POD_LABEL);
        podTypeJson.append("instances", getPodInstanceStatusJson(
            stateStore,
            PodInstance.getName(UNKNOWN_POD_LABEL, 0),
            groupedTasks.unknownPod));
        responseJson.append("pods", podTypeJson);
      }

      return ResponseUtils.jsonOkResponse(responseJson);
    } catch (Exception e) { // SUPPRESS CHECKSTYLE IllegalCatch
      LOGGER.error("Failed to fetch collated list of task statuses by pod", e);
      return Response.serverError().build();
    }
  }

  /**
   * Produces the summary status of a single pod instance.
   */
  public static Response getStatus(StateStore stateStore, String podInstanceName) {
    try {
      Optional<Collection<TaskInfoAndStatus>> podTasks =
          GroupedTasks.create(stateStore).getPodInstanceTasks(podInstanceName);
      if (!podTasks.isPresent()) {
        return podNotFoundResponse(podInstanceName);
      }
      return ResponseUtils.jsonOkResponse(
          getPodInstanceStatusJson(stateStore, podInstanceName, podTasks.get())
      );
    } catch (Exception e) { // SUPPRESS CHECKSTYLE IllegalCatch
      LOGGER.error(String.format("Failed to fetch status for pod '%s'", podInstanceName), e);
      return Response.serverError().build();
    }
  }

  /**
   * Produces the full information for a single pod instance.
   */
  public static Response getInfo(StateStore stateStore, String podInstanceName) {
    try {
      Optional<Collection<TaskInfoAndStatus>> podTasks =
          GroupedTasks.create(stateStore).getPodInstanceTasks(podInstanceName);
      if (!podTasks.isPresent()) {
        return podNotFoundResponse(podInstanceName);
      }
      return ResponseUtils.jsonResponseBean(podTasks.get(), Response.Status.OK);
    } catch (Exception e) { // SUPPRESS CHECKSTYLE IllegalCatch
      LOGGER.error(String.format("Failed to fetch info for pod '%s'", podInstanceName), e);
      return Response.serverError().build();
    }
<<<<<<< HEAD

    private static Response overrideGoalState(
            StateStore stateStore, String podInstanceName, Set<String> taskNameFilter, GoalStateOverride override) {
        Optional<Collection<TaskInfoAndStatus>> allPodTasks =
                GroupedTasks.create(stateStore).getPodInstanceTasks(podInstanceName);
        if (!allPodTasks.isPresent()) {
            return podNotFoundResponse(podInstanceName);
        }
        Collection<TaskInfoAndStatus> podTasks =
                RequestUtils.filterPodTasks(podInstanceName, allPodTasks.get(), taskNameFilter);
        if (podTasks.isEmpty() || podTasks.size() < taskNameFilter.size()) {
            // one or more requested tasks were not found.
            LOGGER.error("Request had task filter: {} but pod '{}' tasks are: {} (matching: {})",
                    taskNameFilter,
                    podInstanceName,
                    allPodTasks.get().stream().map(t -> t.getInfo().getName()).collect(Collectors.toList()),
                    podTasks.stream().map(t -> t.getInfo().getName()).collect(Collectors.toList()));
            return podNotFoundResponse(podInstanceName);
        }

        // invoke the restart request itself against ALL tasks. this ensures that they're ALL flagged as failed via
        // FailureUtils, which is then checked by DefaultRecoveryPlanManager.
        LOGGER.info("Performing {} goal state override of {} tasks in pod {}:",
                override, podTasks.size(), podInstanceName);

        // First pass: Store the desired override for each task
        GoalStateOverride.Status pendingStatus = override.newStatus(GoalStateOverride.Progress.PENDING);
        for (TaskInfoAndStatus taskToOverride : podTasks) {
            stateStore.storeGoalOverrideStatus(taskToOverride.getInfo().getName(), pendingStatus);
        }

        // Second pass: Restart the tasks. They will be updated to IN_PROGRESS once we receive a terminal TaskStatus.
        return killTasks(podInstanceName, podTasks);
=======
  }

  /**
   * Restarts a pod in a "paused" debug mode.
   */
  public static Response pause(StateStore stateStore, String podName, String bodyPayload) {
    Set<String> taskFilter;
    try {
      taskFilter = new HashSet<>(RequestUtils.parseJsonList(bodyPayload));
    } catch (JSONException e) {
      // SUPPRESS CHECKSTYLE MultipleStringLiterals
      LOGGER.error(String.format("Failed to parse task filter '%s'", bodyPayload), e);
      return Response.status(Response.Status.BAD_REQUEST).build();
>>>>>>> a9019b3e
    }
    try {
      return overrideGoalState(stateStore, podName, taskFilter, GoalStateOverride.PAUSED);
    } catch (Exception e) { // SUPPRESS CHECKSTYLE IllegalCatch
      LOGGER.error(
          String.format(
              "Failed to pause pod '%s' with task filter '%s'",
              podName,
              taskFilter
          ),
          e
      );
      return Response.serverError().build();
    }
  }

  /**
   * Restarts a pod in a normal state following a prior "pause" command.
   */
  public static Response resume(StateStore stateStore, String podName, String bodyPayload) {
    Set<String> taskFilter;
    try {
      taskFilter = new HashSet<>(RequestUtils.parseJsonList(bodyPayload));
    } catch (JSONException e) {
      LOGGER.error(String.format("Failed to parse task filter '%s'", bodyPayload), e);
      return Response.status(Response.Status.BAD_REQUEST).build();
    }
    try {
      return overrideGoalState(stateStore, podName, taskFilter, GoalStateOverride.NONE);
    } catch (Exception e) { // SUPPRESS CHECKSTYLE IllegalCatch
      LOGGER.error(
          String.format(
              "Failed to resume pod '%s' with task filter '%s'",
              podName,
              taskFilter
          ),
          e
      );
      return Response.serverError().build();
    }
  }

  private static Response overrideGoalState(
      StateStore stateStore,
      String podInstanceName,
      Set<String> taskNameFilter,
      GoalStateOverride override)
  {
    Optional<Collection<TaskInfoAndStatus>> allPodTasks =
        GroupedTasks.create(stateStore).getPodInstanceTasks(podInstanceName);
    if (!allPodTasks.isPresent()) {
      return podNotFoundResponse(podInstanceName);
    }
    Collection<TaskInfoAndStatus> podTasks =
        RequestUtils.filterPodTasks(podInstanceName, allPodTasks.get(), taskNameFilter);
    if (podTasks.isEmpty() || podTasks.size() < taskNameFilter.size()) {
      // one or more requested tasks were not found.
      LOGGER.error("Request had task filter: {} but pod '{}' tasks are: {} (matching: {})",
          taskNameFilter,
          podInstanceName,
          allPodTasks.get().stream().map(t -> t.getInfo().getName()).collect(Collectors.toList()),
          podTasks.stream().map(t -> t.getInfo().getName()).collect(Collectors.toList()));
      return podNotFoundResponse(podInstanceName);
    }

<<<<<<< HEAD
    @VisibleForTesting
    static Response restartPod(
            StateStore stateStore,
            ConfigStore<ServiceSpec> configStore,
            String podInstanceName,
            RecoveryType recoveryType,
            FailureSetter failureSetter) {
        // look up all tasks in the provided pod name:
        Optional<Collection<TaskInfoAndStatus>> podTasks =
                GroupedTasks.create(stateStore).getPodInstanceTasks(podInstanceName);
        if (!podTasks.isPresent() || podTasks.get().isEmpty()) { // shouldn't ever be empty, but just in case
            return podNotFoundResponse(podInstanceName);
        }

        // invoke the restart request itself against ALL tasks. this ensures that they're ALL flagged as failed via
        // FailureUtils, which is then checked by DefaultRecoveryPlanManager.
        LOGGER.info("Performing {} of pod {} by killing {} tasks:",
                recoveryType == RecoveryType.PERMANENT ? "replace" : "restart", podInstanceName, podTasks.get().size());

        if (recoveryType.equals(RecoveryType.PERMANENT)) {
            Collection<Protos.TaskInfo> taskInfos = podTasks.get().stream()
                    .map(taskInfoAndStatus -> taskInfoAndStatus.getInfo())
                    .collect(Collectors.toList());
            failureSetter.setFailure(configStore, stateStore, taskInfos);
        }

        return killTasks(podInstanceName, podTasks.get());
=======
    // invoke the restart request itself against ALL tasks. this ensures that they're ALL flagged as failed via
    // FailureUtils, which is then checked by DefaultRecoveryPlanManager.
    LOGGER.info("Performing {} goal state override of {} tasks in pod {}:",
        override, podTasks.size(), podInstanceName);

    // First pass: Store the desired override for each task
    GoalStateOverride.Status pendingStatus = override.newStatus(GoalStateOverride.Progress.PENDING);
    for (TaskInfoAndStatus taskToOverride : podTasks) {
      stateStore.storeGoalOverrideStatus(taskToOverride.getInfo().getName(), pendingStatus);
>>>>>>> a9019b3e
    }

    // Second pass: Restart the tasks. They will be updated to IN_PROGRESS once we receive a terminal TaskStatus.
    return killTasks(podInstanceName, podTasks, RecoveryType.TRANSIENT);
  }

  /**
   * Restarts a pod instance in-place.
   */
  public static Response restart(
      StateStore stateStore,
      ConfigStore<ServiceSpec> configStore,
      String podInstanceName,
      RecoveryType recoveryType)
  {
    try {
      return restartPod(
          stateStore,
          configStore,
          podInstanceName,
          recoveryType,
          DEFAULT_FAILURE_SETTER);
    } catch (Exception e) { // SUPPRESS CHECKSTYLE IllegalCatch
      LOGGER.error(String.format("Failed to %s pod '%s'",
          recoveryType == RecoveryType.PERMANENT ? "replace" : "restart", podInstanceName), e);
      return Response.serverError().build();
    }
  }

  @VisibleForTesting
  static Response restartPod(
      StateStore stateStore,
      ConfigStore<ServiceSpec> configStore,
      String podInstanceName,
      RecoveryType recoveryType,
      FailureSetter failureSetter)
  {
    // look up all tasks in the provided pod name:
    Optional<Collection<TaskInfoAndStatus>> podTasks =
        GroupedTasks.create(stateStore).getPodInstanceTasks(podInstanceName);
    // shouldn't ever be empty, but just in case
    if (!podTasks.isPresent() || podTasks.get().isEmpty()) {
      return podNotFoundResponse(podInstanceName);
    }

<<<<<<< HEAD
    private static Response killTasks(String podName, Collection<TaskInfoAndStatus> tasksToKill) {
        for (TaskInfoAndStatus taskToKill : tasksToKill) {
            final Protos.TaskInfo taskInfo = taskToKill.getInfo();
            if (taskToKill.hasStatus()) {
                LOGGER.info("  {} ({}): currently has status {}",
                        taskInfo.getName(),
                        taskInfo.getTaskId().getValue(),
                        taskToKill.getStatus().get().getState());
            } else {
                LOGGER.info("  {} ({}): no status available",
                        taskInfo.getName(),
                        taskInfo.getTaskId().getValue());
            }
            TaskKiller.killTask(taskInfo.getTaskId());
        }
=======
    // invoke the restart request itself against ALL tasks. this ensures that they're ALL flagged as failed via
    // FailureUtils, which is then checked by DefaultRecoveryPlanManager.
    LOGGER.info("Performing {} restart of pod {} by killing {} tasks:",
        recoveryType, podInstanceName, podTasks.get().size());
>>>>>>> a9019b3e

    if (recoveryType.equals(RecoveryType.PERMANENT)) {
      Collection<Protos.TaskInfo> taskInfos = podTasks.get().stream()
          .map(TaskInfoAndStatus::getInfo)
          .collect(Collectors.toList());
      failureSetter.setFailure(configStore, stateStore, taskInfos);
    }

    return killTasks(podInstanceName, podTasks.get(), recoveryType);
  }

  private static Set<PodInstance> getPods(
      ConfigStore<ServiceSpec> configStore, Collection<Protos.TaskInfo> taskInfos)
  {
    Set<PodInstance> podInstances = new HashSet<>();
    for (Protos.TaskInfo taskInfo : taskInfos) {
      if (taskInfo.getTaskId().getValue().isEmpty()) {
        // Skip marking 'stub' tasks which haven't been launched as permanently failed:
        LOGGER.info("Not marking task {} as failed due to empty taskId", taskInfo.getName());
        continue;
      }
      try {
        podInstances.add(TaskUtils.getPodInstance(configStore, taskInfo));
      } catch (TaskException e) {
        LOGGER.error(
            String.format(
                "Failed to get pod for task %s",
                taskInfo.getTaskId().getValue()
            ),
            e
        );
      }
    }

    return podInstances;
  }

  private static Response killTasks(
      String podName,
      Collection<TaskInfoAndStatus> tasksToKill,
      RecoveryType recoveryType)
  {
    for (TaskInfoAndStatus taskToKill : tasksToKill) {
      final Protos.TaskInfo taskInfo = taskToKill.getInfo();
      if (taskToKill.hasStatus()) {
        LOGGER.info("  {} ({}): currently has status {}",
            taskInfo.getName(),
            taskInfo.getTaskId().getValue(),
            taskToKill.getStatus().get().getState());
      } else {
        LOGGER.info("  {} ({}): no status available",
            taskInfo.getName(),
            taskInfo.getTaskId().getValue());
      }
      TaskKiller.killTask(taskInfo.getTaskId());
    }

    JSONObject json = new JSONObject();
    json.put("pod", podName);
    json.put(
        "tasks", // SUPPRESS CHECKSTYLE MultipleStringLiterals
        tasksToKill.stream().map(t -> t.getInfo().getName()).collect(Collectors.toList())
    );
    return ResponseUtils.jsonOkResponse(json);
  }

  /**
   * Returns a JSON object describing a pod instance and its tasks of the form:
   * <code>{
   * "name": "pod-0",
   * "tasks": [ {
   * "id": "pod-0-server",
   * "name": "server",
   * "status": "RUNNING"
   * }, ... ]
   * }</code>
   */
  private static JSONObject getPodInstanceStatusJson(
      StateStore stateStore, String podInstanceName, Collection<TaskInfoAndStatus> tasks)
  {
    JSONObject jsonPod = new JSONObject();
    jsonPod.put("name", podInstanceName);
    for (TaskInfoAndStatus task : tasks) {
      JSONObject jsonTask = new JSONObject();
      jsonTask.put("id", task.getInfo().getTaskId().getValue());
      jsonTask.put("name", task.getInfo().getName());
      Optional<String> stateString = getTaskStateString(
          stateStore,
          task.getInfo().getName(),
          task.getStatus()
      );
      stateString.ifPresent(s -> jsonTask.put("status", s));
      jsonPod.append("tasks", jsonTask);
    }
    return jsonPod;
  }

  private static Optional<String> getTaskStateString(
      StateStore stateStore, String taskName, Optional<Protos.TaskStatus> mesosStatus)
  {
    GoalStateOverride.Status overrideStatus = stateStore.fetchGoalOverrideStatus(taskName);
    if (!mesosStatus.isPresent()) {
      // This task has never been prepared -- even if its goal state is overridden, it doesn't have a run state.
      return Optional.empty();
    } else if (!GoalStateOverride.Status.INACTIVE.equals(overrideStatus)) {
      // This task is affected by an override. Use the override status as applicable.
      switch (overrideStatus.progress) {
        case COMPLETE:
          return Optional.of(overrideStatus.target.getSerializedName());
        case IN_PROGRESS:
        case PENDING:
          return Optional.of(overrideStatus.target.getTransitioningName());
        default:
          LOGGER.error("Unsupported progress state: {}", overrideStatus.progress);
          return Optional.empty();
      }
    }

    String stateString = mesosStatus.get().getState().toString();
    // should always be the case
    if (stateString.startsWith("TASK_")) { // SUPPRESS CHECKSTYLE MultipleStringLiterals
      // Trim "TASK_" prefix ("TASK_RUNNING" => "RUNNING"):
      stateString = stateString.substring("TASK_".length());
    }
    return Optional.of(stateString);
  }

  private static Response podNotFoundResponse(String podInstanceName) {
    return ResponseUtils.notFoundResponse("Pod " + podInstanceName);
  }

  /**
   * Broken out into a separate callback to simplify unit testing.
   */
  @VisibleForTesting
  static class FailureSetter {
    /**
     * Default behavior: Set permanently failed bit in state store tasks.
     */
    public void setFailure(
        ConfigStore<ServiceSpec> configStore,
        StateStore stateStore,
        Collection<Protos.TaskInfo> taskInfos)
    {
      getPods(configStore, taskInfos)
          .forEach(podInstance -> FailureUtils.setPermanentlyFailed(stateStore, podInstance));
    }
  }
}<|MERGE_RESOLUTION|>--- conflicted
+++ resolved
@@ -1,5 +1,6 @@
 package com.mesosphere.sdk.http.queries;
 
+import com.google.common.annotations.VisibleForTesting;
 import com.mesosphere.sdk.framework.TaskKiller;
 import com.mesosphere.sdk.http.RequestUtils;
 import com.mesosphere.sdk.http.ResponseUtils;
@@ -16,8 +17,6 @@
 import com.mesosphere.sdk.state.ConfigStore;
 import com.mesosphere.sdk.state.GoalStateOverride;
 import com.mesosphere.sdk.state.StateStore;
-
-import com.google.common.annotations.VisibleForTesting;
 import org.apache.mesos.Protos;
 import org.json.JSONArray;
 import org.json.JSONException;
@@ -37,11 +36,14 @@
 import java.util.TreeSet;
 import java.util.stream.Collectors;
 
+import static com.mesosphere.sdk.http.ResponseUtils.jsonOkResponse;
+import static com.mesosphere.sdk.http.ResponseUtils.jsonResponseBean;
+
 /**
  * A read-only API for accessing information about the pods which compose the service, and restarting/replacing those
  * pods.
  */
-public final class PodQueries {
+public class PodQueries {
 
   private static final Logger LOGGER = LoggingUtils.getLogger(PodQueries.class);
 
@@ -67,14 +69,8 @@
         TaskLabelReader labels = new TaskLabelReader(taskInfo);
         try {
           podNames.add(PodInstance.getName(labels.getType(), labels.getIndex()));
-        } catch (Exception e) { // SUPPRESS CHECKSTYLE IllegalCatch
-          LOGGER.warn(
-              String.format(
-                  "Failed to extract pod information from task %s",
-                  taskInfo.getName()
-              ),
-              e
-          );
+        } catch (Exception e) {
+          LOGGER.warn(String.format("Failed to extract pod information from task %s", taskInfo.getName()), e);
           unknownTaskNames.add(taskInfo.getName());
         }
       }
@@ -87,8 +83,8 @@
           jsonArray.put(String.format("%s_%s", UNKNOWN_POD_LABEL, unknownName));
         }
       }
-      return ResponseUtils.jsonOkResponse(jsonArray);
-    } catch (Exception e) { // SUPPRESS CHECKSTYLE IllegalCatch
+      return jsonOkResponse(jsonArray);
+    } catch (Exception e) {
       LOGGER.error("Failed to fetch list of pods", e);
       return Response.serverError().build();
     }
@@ -106,20 +102,16 @@
       JSONObject responseJson = new JSONObject();
       responseJson.put("service", serviceName);
       for (Map.Entry<String, Map<Integer, List<TaskInfoAndStatus>>> podType
-          : groupedTasks.byPodTypeAndIndex.entrySet())
-      {
+          : groupedTasks.byPodTypeAndIndex.entrySet()) {
         JSONObject podJson = new JSONObject();
-        podJson.put("name", podType.getKey()); // SUPPRESS CHECKSTYLE MultipleStringLiterals
-        for (Map.Entry<Integer, List<TaskInfoAndStatus>> podInstance :
-            podType.getValue().entrySet())
-        {
-          // SUPPRESS CHECKSTYLE MultipleStringLiterals
+        podJson.put("name", podType.getKey());
+        for (Map.Entry<Integer, List<TaskInfoAndStatus>> podInstance : podType.getValue().entrySet()) {
           podJson.append("instances", getPodInstanceStatusJson(
               stateStore,
               PodInstance.getName(podType.getKey(), podInstance.getKey()),
               podInstance.getValue()));
         }
-        responseJson.append("pods", podJson); // SUPPRESS CHECKSTYLE MultipleStringLiterals
+        responseJson.append("pods", podJson);
       }
 
       // Output an 'unknown pod' instance for any tasks which didn't have a resolvable pod:
@@ -133,8 +125,8 @@
         responseJson.append("pods", podTypeJson);
       }
 
-      return ResponseUtils.jsonOkResponse(responseJson);
-    } catch (Exception e) { // SUPPRESS CHECKSTYLE IllegalCatch
+      return jsonOkResponse(responseJson);
+    } catch (Exception e) {
       LOGGER.error("Failed to fetch collated list of task statuses by pod", e);
       return Response.serverError().build();
     }
@@ -150,10 +142,8 @@
       if (!podTasks.isPresent()) {
         return podNotFoundResponse(podInstanceName);
       }
-      return ResponseUtils.jsonOkResponse(
-          getPodInstanceStatusJson(stateStore, podInstanceName, podTasks.get())
-      );
-    } catch (Exception e) { // SUPPRESS CHECKSTYLE IllegalCatch
+      return jsonOkResponse(getPodInstanceStatusJson(stateStore, podInstanceName, podTasks.get()));
+    } catch (Exception e) {
       LOGGER.error(String.format("Failed to fetch status for pod '%s'", podInstanceName), e);
       return Response.serverError().build();
     }
@@ -169,80 +159,17 @@
       if (!podTasks.isPresent()) {
         return podNotFoundResponse(podInstanceName);
       }
-      return ResponseUtils.jsonResponseBean(podTasks.get(), Response.Status.OK);
-    } catch (Exception e) { // SUPPRESS CHECKSTYLE IllegalCatch
+      return jsonResponseBean(podTasks.get(), Response.Status.OK);
+    } catch (Exception e) {
       LOGGER.error(String.format("Failed to fetch info for pod '%s'", podInstanceName), e);
       return Response.serverError().build();
     }
-<<<<<<< HEAD
-
-    private static Response overrideGoalState(
-            StateStore stateStore, String podInstanceName, Set<String> taskNameFilter, GoalStateOverride override) {
-        Optional<Collection<TaskInfoAndStatus>> allPodTasks =
-                GroupedTasks.create(stateStore).getPodInstanceTasks(podInstanceName);
-        if (!allPodTasks.isPresent()) {
-            return podNotFoundResponse(podInstanceName);
-        }
-        Collection<TaskInfoAndStatus> podTasks =
-                RequestUtils.filterPodTasks(podInstanceName, allPodTasks.get(), taskNameFilter);
-        if (podTasks.isEmpty() || podTasks.size() < taskNameFilter.size()) {
-            // one or more requested tasks were not found.
-            LOGGER.error("Request had task filter: {} but pod '{}' tasks are: {} (matching: {})",
-                    taskNameFilter,
-                    podInstanceName,
-                    allPodTasks.get().stream().map(t -> t.getInfo().getName()).collect(Collectors.toList()),
-                    podTasks.stream().map(t -> t.getInfo().getName()).collect(Collectors.toList()));
-            return podNotFoundResponse(podInstanceName);
-        }
-
-        // invoke the restart request itself against ALL tasks. this ensures that they're ALL flagged as failed via
-        // FailureUtils, which is then checked by DefaultRecoveryPlanManager.
-        LOGGER.info("Performing {} goal state override of {} tasks in pod {}:",
-                override, podTasks.size(), podInstanceName);
-
-        // First pass: Store the desired override for each task
-        GoalStateOverride.Status pendingStatus = override.newStatus(GoalStateOverride.Progress.PENDING);
-        for (TaskInfoAndStatus taskToOverride : podTasks) {
-            stateStore.storeGoalOverrideStatus(taskToOverride.getInfo().getName(), pendingStatus);
-        }
-
-        // Second pass: Restart the tasks. They will be updated to IN_PROGRESS once we receive a terminal TaskStatus.
-        return killTasks(podInstanceName, podTasks);
-=======
   }
 
   /**
    * Restarts a pod in a "paused" debug mode.
    */
   public static Response pause(StateStore stateStore, String podName, String bodyPayload) {
-    Set<String> taskFilter;
-    try {
-      taskFilter = new HashSet<>(RequestUtils.parseJsonList(bodyPayload));
-    } catch (JSONException e) {
-      // SUPPRESS CHECKSTYLE MultipleStringLiterals
-      LOGGER.error(String.format("Failed to parse task filter '%s'", bodyPayload), e);
-      return Response.status(Response.Status.BAD_REQUEST).build();
->>>>>>> a9019b3e
-    }
-    try {
-      return overrideGoalState(stateStore, podName, taskFilter, GoalStateOverride.PAUSED);
-    } catch (Exception e) { // SUPPRESS CHECKSTYLE IllegalCatch
-      LOGGER.error(
-          String.format(
-              "Failed to pause pod '%s' with task filter '%s'",
-              podName,
-              taskFilter
-          ),
-          e
-      );
-      return Response.serverError().build();
-    }
-  }
-
-  /**
-   * Restarts a pod in a normal state following a prior "pause" command.
-   */
-  public static Response resume(StateStore stateStore, String podName, String bodyPayload) {
     Set<String> taskFilter;
     try {
       taskFilter = new HashSet<>(RequestUtils.parseJsonList(bodyPayload));
@@ -251,25 +178,34 @@
       return Response.status(Response.Status.BAD_REQUEST).build();
     }
     try {
+      return overrideGoalState(stateStore, podName, taskFilter, GoalStateOverride.PAUSED);
+    } catch (Exception e) {
+      LOGGER.error(String.format("Failed to pause pod '%s' with task filter '%s'", podName, taskFilter), e);
+      return Response.serverError().build();
+    }
+  }
+
+  /**
+   * Restarts a pod in a normal state following a prior "pause" command.
+   */
+  public static Response resume(StateStore stateStore, String podName, String bodyPayload) {
+    Set<String> taskFilter;
+    try {
+      taskFilter = new HashSet<>(RequestUtils.parseJsonList(bodyPayload));
+    } catch (JSONException e) {
+      LOGGER.error(String.format("Failed to parse task filter '%s'", bodyPayload), e);
+      return Response.status(Response.Status.BAD_REQUEST).build();
+    }
+    try {
       return overrideGoalState(stateStore, podName, taskFilter, GoalStateOverride.NONE);
-    } catch (Exception e) { // SUPPRESS CHECKSTYLE IllegalCatch
-      LOGGER.error(
-          String.format(
-              "Failed to resume pod '%s' with task filter '%s'",
-              podName,
-              taskFilter
-          ),
-          e
-      );
+    } catch (Exception e) {
+      LOGGER.error(String.format("Failed to resume pod '%s' with task filter '%s'", podName, taskFilter), e);
       return Response.serverError().build();
     }
   }
 
   private static Response overrideGoalState(
-      StateStore stateStore,
-      String podInstanceName,
-      Set<String> taskNameFilter,
-      GoalStateOverride override)
+      StateStore stateStore, String podInstanceName, Set<String> taskNameFilter, GoalStateOverride override)
   {
     Optional<Collection<TaskInfoAndStatus>> allPodTasks =
         GroupedTasks.create(stateStore).getPodInstanceTasks(podInstanceName);
@@ -288,35 +224,6 @@
       return podNotFoundResponse(podInstanceName);
     }
 
-<<<<<<< HEAD
-    @VisibleForTesting
-    static Response restartPod(
-            StateStore stateStore,
-            ConfigStore<ServiceSpec> configStore,
-            String podInstanceName,
-            RecoveryType recoveryType,
-            FailureSetter failureSetter) {
-        // look up all tasks in the provided pod name:
-        Optional<Collection<TaskInfoAndStatus>> podTasks =
-                GroupedTasks.create(stateStore).getPodInstanceTasks(podInstanceName);
-        if (!podTasks.isPresent() || podTasks.get().isEmpty()) { // shouldn't ever be empty, but just in case
-            return podNotFoundResponse(podInstanceName);
-        }
-
-        // invoke the restart request itself against ALL tasks. this ensures that they're ALL flagged as failed via
-        // FailureUtils, which is then checked by DefaultRecoveryPlanManager.
-        LOGGER.info("Performing {} of pod {} by killing {} tasks:",
-                recoveryType == RecoveryType.PERMANENT ? "replace" : "restart", podInstanceName, podTasks.get().size());
-
-        if (recoveryType.equals(RecoveryType.PERMANENT)) {
-            Collection<Protos.TaskInfo> taskInfos = podTasks.get().stream()
-                    .map(taskInfoAndStatus -> taskInfoAndStatus.getInfo())
-                    .collect(Collectors.toList());
-            failureSetter.setFailure(configStore, stateStore, taskInfos);
-        }
-
-        return killTasks(podInstanceName, podTasks.get());
-=======
     // invoke the restart request itself against ALL tasks. this ensures that they're ALL flagged as failed via
     // FailureUtils, which is then checked by DefaultRecoveryPlanManager.
     LOGGER.info("Performing {} goal state override of {} tasks in pod {}:",
@@ -326,30 +233,21 @@
     GoalStateOverride.Status pendingStatus = override.newStatus(GoalStateOverride.Progress.PENDING);
     for (TaskInfoAndStatus taskToOverride : podTasks) {
       stateStore.storeGoalOverrideStatus(taskToOverride.getInfo().getName(), pendingStatus);
->>>>>>> a9019b3e
     }
 
     // Second pass: Restart the tasks. They will be updated to IN_PROGRESS once we receive a terminal TaskStatus.
-    return killTasks(podInstanceName, podTasks, RecoveryType.TRANSIENT);
+    return killTasks(podInstanceName, podTasks);
   }
 
   /**
    * Restarts a pod instance in-place.
    */
-  public static Response restart(
-      StateStore stateStore,
-      ConfigStore<ServiceSpec> configStore,
-      String podInstanceName,
-      RecoveryType recoveryType)
-  {
-    try {
-      return restartPod(
-          stateStore,
-          configStore,
-          podInstanceName,
-          recoveryType,
-          DEFAULT_FAILURE_SETTER);
-    } catch (Exception e) { // SUPPRESS CHECKSTYLE IllegalCatch
+  public static Response restart(StateStore stateStore, ConfigStore<ServiceSpec> configStore, String podInstanceName,
+                                 RecoveryType recoveryType)
+  {
+    try {
+      return restartPod(stateStore, configStore, podInstanceName, recoveryType, DEFAULT_FAILURE_SETTER);
+    } catch (Exception e) {
       LOGGER.error(String.format("Failed to %s pod '%s'",
           recoveryType == RecoveryType.PERMANENT ? "replace" : "restart", podInstanceName), e);
       return Response.serverError().build();
@@ -367,42 +265,39 @@
     // look up all tasks in the provided pod name:
     Optional<Collection<TaskInfoAndStatus>> podTasks =
         GroupedTasks.create(stateStore).getPodInstanceTasks(podInstanceName);
-    // shouldn't ever be empty, but just in case
-    if (!podTasks.isPresent() || podTasks.get().isEmpty()) {
+    if (!podTasks.isPresent() || podTasks.get().isEmpty()) { // shouldn't ever be empty, but just in case
       return podNotFoundResponse(podInstanceName);
     }
 
-<<<<<<< HEAD
-    private static Response killTasks(String podName, Collection<TaskInfoAndStatus> tasksToKill) {
-        for (TaskInfoAndStatus taskToKill : tasksToKill) {
-            final Protos.TaskInfo taskInfo = taskToKill.getInfo();
-            if (taskToKill.hasStatus()) {
-                LOGGER.info("  {} ({}): currently has status {}",
-                        taskInfo.getName(),
-                        taskInfo.getTaskId().getValue(),
-                        taskToKill.getStatus().get().getState());
-            } else {
-                LOGGER.info("  {} ({}): no status available",
-                        taskInfo.getName(),
-                        taskInfo.getTaskId().getValue());
-            }
-            TaskKiller.killTask(taskInfo.getTaskId());
-        }
-=======
     // invoke the restart request itself against ALL tasks. this ensures that they're ALL flagged as failed via
     // FailureUtils, which is then checked by DefaultRecoveryPlanManager.
-    LOGGER.info("Performing {} restart of pod {} by killing {} tasks:",
-        recoveryType, podInstanceName, podTasks.get().size());
->>>>>>> a9019b3e
+    LOGGER.info("Performing {} of pod {} by killing {} tasks:",
+        recoveryType == RecoveryType.PERMANENT ? "replace" : "restart", podInstanceName, podTasks.get().size());
 
     if (recoveryType.equals(RecoveryType.PERMANENT)) {
       Collection<Protos.TaskInfo> taskInfos = podTasks.get().stream()
-          .map(TaskInfoAndStatus::getInfo)
+          .map(taskInfoAndStatus -> taskInfoAndStatus.getInfo())
           .collect(Collectors.toList());
       failureSetter.setFailure(configStore, stateStore, taskInfos);
     }
 
-    return killTasks(podInstanceName, podTasks.get(), recoveryType);
+    return killTasks(podInstanceName, podTasks.get());
+  }
+
+  /**
+   * Broken out into a separate callback to simplify unit testing.
+   */
+  @VisibleForTesting
+  static class FailureSetter {
+    /**
+     * Default behavior: Set permanently failed bit in state store tasks.
+     */
+    public void setFailure(
+        ConfigStore<ServiceSpec> configStore, StateStore stateStore, Collection<Protos.TaskInfo> taskInfos)
+    {
+      getPods(configStore, taskInfos)
+          .forEach(podInstance -> FailureUtils.setPermanentlyFailed(stateStore, podInstance));
+    }
   }
 
   private static Set<PodInstance> getPods(
@@ -418,24 +313,14 @@
       try {
         podInstances.add(TaskUtils.getPodInstance(configStore, taskInfo));
       } catch (TaskException e) {
-        LOGGER.error(
-            String.format(
-                "Failed to get pod for task %s",
-                taskInfo.getTaskId().getValue()
-            ),
-            e
-        );
+        LOGGER.error(String.format("Failed to get pod for task %s", taskInfo.getTaskId().getValue()), e);
       }
     }
 
     return podInstances;
   }
 
-  private static Response killTasks(
-      String podName,
-      Collection<TaskInfoAndStatus> tasksToKill,
-      RecoveryType recoveryType)
-  {
+  private static Response killTasks(String podName, Collection<TaskInfoAndStatus> tasksToKill) {
     for (TaskInfoAndStatus taskToKill : tasksToKill) {
       final Protos.TaskInfo taskInfo = taskToKill.getInfo();
       if (taskToKill.hasStatus()) {
@@ -453,11 +338,8 @@
 
     JSONObject json = new JSONObject();
     json.put("pod", podName);
-    json.put(
-        "tasks", // SUPPRESS CHECKSTYLE MultipleStringLiterals
-        tasksToKill.stream().map(t -> t.getInfo().getName()).collect(Collectors.toList())
-    );
-    return ResponseUtils.jsonOkResponse(json);
+    json.put("tasks", tasksToKill.stream().map(t -> t.getInfo().getName()).collect(Collectors.toList()));
+    return jsonOkResponse(json);
   }
 
   /**
@@ -480,12 +362,10 @@
       JSONObject jsonTask = new JSONObject();
       jsonTask.put("id", task.getInfo().getTaskId().getValue());
       jsonTask.put("name", task.getInfo().getName());
-      Optional<String> stateString = getTaskStateString(
-          stateStore,
-          task.getInfo().getName(),
-          task.getStatus()
-      );
-      stateString.ifPresent(s -> jsonTask.put("status", s));
+      Optional<String> stateString = getTaskStateString(stateStore, task.getInfo().getName(), task.getStatus());
+      if (stateString.isPresent()) {
+        jsonTask.put("status", stateString.get());
+      }
       jsonPod.append("tasks", jsonTask);
     }
     return jsonPod;
@@ -513,8 +393,7 @@
     }
 
     String stateString = mesosStatus.get().getState().toString();
-    // should always be the case
-    if (stateString.startsWith("TASK_")) { // SUPPRESS CHECKSTYLE MultipleStringLiterals
+    if (stateString.startsWith("TASK_")) { // should always be the case
       // Trim "TASK_" prefix ("TASK_RUNNING" => "RUNNING"):
       stateString = stateString.substring("TASK_".length());
     }
@@ -524,22 +403,4 @@
   private static Response podNotFoundResponse(String podInstanceName) {
     return ResponseUtils.notFoundResponse("Pod " + podInstanceName);
   }
-
-  /**
-   * Broken out into a separate callback to simplify unit testing.
-   */
-  @VisibleForTesting
-  static class FailureSetter {
-    /**
-     * Default behavior: Set permanently failed bit in state store tasks.
-     */
-    public void setFailure(
-        ConfigStore<ServiceSpec> configStore,
-        StateStore stateStore,
-        Collection<Protos.TaskInfo> taskInfos)
-    {
-      getPods(configStore, taskInfos)
-          .forEach(podInstance -> FailureUtils.setPermanentlyFailed(stateStore, podInstance));
-    }
-  }
 }