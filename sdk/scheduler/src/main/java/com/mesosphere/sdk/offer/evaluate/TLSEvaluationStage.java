package com.mesosphere.sdk.offer.evaluate;

import com.mesosphere.sdk.dcos.DcosHttpClientBuilder;
import com.mesosphere.sdk.dcos.DcosHttpExecutor;
import com.mesosphere.sdk.dcos.clients.CertificateAuthorityClient;
import com.mesosphere.sdk.dcos.clients.SecretsClient;
import com.mesosphere.sdk.offer.LoggingUtils;
import com.mesosphere.sdk.offer.MesosResourcePool;
import com.mesosphere.sdk.offer.evaluate.security.CertificateNamesGenerator;
import com.mesosphere.sdk.offer.evaluate.security.TLSArtifactPaths;
import com.mesosphere.sdk.offer.evaluate.security.TLSArtifactsUpdater;
import com.mesosphere.sdk.scheduler.SchedulerConfig;
import com.mesosphere.sdk.specification.TaskSpec;
import com.mesosphere.sdk.specification.TransportEncryptionSpec;

import com.google.common.annotations.VisibleForTesting;
import org.apache.http.client.methods.HttpPut;
import org.apache.http.impl.client.LaxRedirectStrategy;
import org.apache.mesos.Protos;
import org.slf4j.Logger;

import java.io.IOException;
import java.util.Collection;
import java.util.HashSet;
import java.util.Set;
import java.util.stream.Collectors;

/**
 * A {@link TLSEvaluationStage} is responsible for provisioning X.509 certificates, converting them to
 * PEM and KeyStore formats and injecting them to the container as a secret.
 */
public class TLSEvaluationStage implements OfferEvaluationStage {

<<<<<<< HEAD
    private final Logger logger;
    private final String serviceName;
    private final String taskName;
    private final String namespace;
    private final TLSArtifactsUpdater tlsArtifactsUpdater;
    private final SchedulerConfig schedulerConfig;

    /**
     * Class for building {@link TLSEvaluationStage} instances for individual tasks that need it.
     */
    static class Builder {
        private final String serviceName;
        private final String namespace;
        private final TLSArtifactsUpdater tlsArtifactsUpdater;
        private final SchedulerConfig schedulerConfig;

        /**
         * Creates a new builder instance. Callers should avoid invoking this until/unless they have validated that TLS
         * functionality is needed.
         *
         * @throws IOException if the necessary clients could not be built, which may occur if the cluster doesn't
         *                     support TLS
         */
        public Builder(String serviceName, SchedulerConfig schedulerConfig) throws IOException {
            this.serviceName = serviceName;
            this.schedulerConfig = schedulerConfig;
            this.namespace = schedulerConfig.getSecretsNamespace(serviceName);
            DcosHttpExecutor executor = new DcosHttpExecutor(new DcosHttpClientBuilder()
                    .setTokenProvider(schedulerConfig.getDcosAuthTokenProvider())
                    .setRedirectStrategy(new LaxRedirectStrategy() {
                        protected boolean isRedirectable(String method) {
                            // Also treat PUT calls as redirectable
                            return method.equalsIgnoreCase(HttpPut.METHOD_NAME) || super.isRedirectable(method);
                        }
                    }));
            this.tlsArtifactsUpdater = new TLSArtifactsUpdater(
                    serviceName, new SecretsClient(executor), new CertificateAuthorityClient(executor));
        }

        public TLSEvaluationStage build(String taskName) {
            return new TLSEvaluationStage(serviceName, taskName, namespace, tlsArtifactsUpdater, schedulerConfig);
        }
=======
  private static final Logger LOGGER = LoggingUtils.getLogger(TLSEvaluationStage.class);

  private final Logger logger;

  private final String serviceName;

  private final String taskName;

  private final String namespace;

  private final TLSArtifactsUpdater tlsArtifactsUpdater;

  private final SchedulerConfig schedulerConfig;

  @VisibleForTesting
  TLSEvaluationStage(String serviceName,
                     String taskName,
                     String namespace,
                     TLSArtifactsUpdater tlsArtifactsUpdater,
                     SchedulerConfig schedulerConfig)
  {
    this.logger = LoggingUtils.getLogger(getClass());
    this.serviceName = serviceName;
    this.taskName = taskName;
    this.namespace = namespace;
    this.tlsArtifactsUpdater = tlsArtifactsUpdater;
    this.schedulerConfig = schedulerConfig;
  }

  private static Set<Protos.Volume> getExecutorInfoSecretVolumes(
      TransportEncryptionSpec spec, TLSArtifactPaths tlsArtifactPaths)
  {

    Collection<TLSArtifactPaths.Entry> paths =
        tlsArtifactPaths.getPathsForType(spec.getType(), spec.getName());
    return paths.stream()
        .map(TLSEvaluationStage::getSecretVolume)
        .collect(Collectors.toSet());
  }

  private static Protos.Volume getSecretVolume(TLSArtifactPaths.Entry entry) {
    Protos.Volume.Builder volumeBuilder = Protos.Volume.newBuilder()
        .setContainerPath(entry.mountPath)
        .setMode(Protos.Volume.Mode.RO);
    Protos.Volume.Source.Builder sourceBuilder = volumeBuilder.getSourceBuilder()
        .setType(Protos.Volume.Source.Type.SECRET);
    sourceBuilder.getSecretBuilder()
        .setType(Protos.Secret.Type.REFERENCE)
        .getReferenceBuilder().setName(entry.secretStorePath);
    return volumeBuilder.build();
  }

  @Override
  public EvaluationOutcome evaluate(
      MesosResourcePool mesosResourcePool,
      PodInfoBuilder podInfoBuilder)
  {
    TaskSpec taskSpec = podInfoBuilder.getPodInstance().getPod().getTasks().stream()
        .filter(task -> task.getName().equals(taskName))
        .findFirst()
        .get();
    if (taskSpec.getTransportEncryption().isEmpty()) {
      return EvaluationOutcome.pass(this, "No TLS specs found for task").build();
>>>>>>> a9019b3e
    }

    CertificateNamesGenerator certificateNamesGenerator = new CertificateNamesGenerator(
        serviceName,
        taskSpec,
        podInfoBuilder.getPodInstance(),
        schedulerConfig
    );
    TLSArtifactPaths tlsArtifactPaths = new TLSArtifactPaths(
        namespace,
        TaskSpec.getInstanceName(podInfoBuilder.getPodInstance(), taskName),
        certificateNamesGenerator.getSANsHash());

    Collection<TransportEncryptionSpec> transportEncryptionSpecs =
        taskSpec.getTransportEncryption();
    logger.info("Processing TLS info for {} elements of {}",
        transportEncryptionSpecs.size(),
        transportEncryptionSpecs);
    for (TransportEncryptionSpec transportEncryptionSpec : transportEncryptionSpecs) {
      try {
        tlsArtifactsUpdater.update(
            tlsArtifactPaths, certificateNamesGenerator, transportEncryptionSpec.getName());
      } catch (Exception e) { // SUPPRESS CHECKSTYLE IllegalCatch
        logger.error(String.format("Failed to process certificates for %s", taskName), e);
        return EvaluationOutcome.fail(
            this, "Failed to store TLS artifacts for task %s because of exception: %s", taskName, e)
            .build();
      }

      Set<Protos.Volume> existingVolumes = new HashSet<>(
          podInfoBuilder
              .getTaskBuilder(taskName)
              .getContainerBuilder()
              .getVolumesList()
      );
      logger.debug("Existing volumes for {}: {}",
          taskName,
          existingVolumes.stream().map(Protos.Volume::getContainerPath).toArray());

      Set<Protos.Volume> additionalVolumes = getExecutorInfoSecretVolumes(
          transportEncryptionSpec,
          tlsArtifactPaths
      );
      logger.debug("Required volumes for {}: {}",
          taskName,
          additionalVolumes.stream().map(Protos.Volume::getContainerPath).toArray());

      if (additionalVolumes.removeAll(existingVolumes)) {
        logger.debug("Duplicate volumes for {} removed. Remaining: {}",
            taskName,
            additionalVolumes.stream().map(Protos.Volume::getContainerPath).toArray());
      }

      // Share keys to the task container
      podInfoBuilder
          .getTaskBuilder(taskName)
          .getContainerBuilder()
          .addAllVolumes(additionalVolumes);
    }

    return EvaluationOutcome
        .pass(this, "TLS certificate created and added to the task")
        .build();
  }

  @VisibleForTesting
  protected String getTaskName() {
    return this.taskName;
  }

  /**
   * Class for building {@link TLSEvaluationStage} instances for individual tasks that need it.
   */
  static class Builder {
    private final String serviceName;

    private final String namespace;

    private final TLSArtifactsUpdater tlsArtifactsUpdater;

    private final SchedulerConfig schedulerConfig;

    /**
     * Creates a new builder instance. Callers should avoid invoking this until/unless they have validated that TLS
     * functionality is needed.
     *
     * @throws IOException if the necessary clients could not be built, which may occur if the cluster doesn't
     *                     support TLS
     */
    public Builder(String serviceName, SchedulerConfig schedulerConfig) throws IOException {
      this.serviceName = serviceName;
      this.schedulerConfig = schedulerConfig;
      this.namespace = schedulerConfig.getSecretsNamespace(serviceName);
      DcosHttpExecutor executor = new DcosHttpExecutor(new DcosHttpClientBuilder()
          .setTokenProvider(schedulerConfig.getDcosAuthTokenProvider())
          .setRedirectStrategy(new LaxRedirectStrategy() {
            protected boolean isRedirectable(String method) {
              // Also treat PUT calls as redirectable
              return method.equalsIgnoreCase(HttpPut.METHOD_NAME) || super.isRedirectable(method);
            }
          }));
      this.tlsArtifactsUpdater = new TLSArtifactsUpdater(
          serviceName, new SecretsClient(executor), new CertificateAuthorityClient(executor));
    }

    public TLSEvaluationStage build(String taskName) {
      return new TLSEvaluationStage(
          serviceName,
          taskName,
          namespace,
          tlsArtifactsUpdater,
          schedulerConfig
      );
    }
  }
}<|MERGE_RESOLUTION|>--- conflicted
+++ resolved
@@ -1,5 +1,6 @@
 package com.mesosphere.sdk.offer.evaluate;
 
+import com.google.common.annotations.VisibleForTesting;
 import com.mesosphere.sdk.dcos.DcosHttpClientBuilder;
 import com.mesosphere.sdk.dcos.DcosHttpExecutor;
 import com.mesosphere.sdk.dcos.clients.CertificateAuthorityClient;
@@ -12,8 +13,6 @@
 import com.mesosphere.sdk.scheduler.SchedulerConfig;
 import com.mesosphere.sdk.specification.TaskSpec;
 import com.mesosphere.sdk.specification.TransportEncryptionSpec;
-
-import com.google.common.annotations.VisibleForTesting;
 import org.apache.http.client.methods.HttpPut;
 import org.apache.http.impl.client.LaxRedirectStrategy;
 import org.apache.mesos.Protos;
@@ -21,7 +20,6 @@
 
 import java.io.IOException;
 import java.util.Collection;
-import java.util.HashSet;
 import java.util.Set;
 import java.util.stream.Collectors;
 
@@ -30,52 +28,6 @@
  * PEM and KeyStore formats and injecting them to the container as a secret.
  */
 public class TLSEvaluationStage implements OfferEvaluationStage {
-
-<<<<<<< HEAD
-    private final Logger logger;
-    private final String serviceName;
-    private final String taskName;
-    private final String namespace;
-    private final TLSArtifactsUpdater tlsArtifactsUpdater;
-    private final SchedulerConfig schedulerConfig;
-
-    /**
-     * Class for building {@link TLSEvaluationStage} instances for individual tasks that need it.
-     */
-    static class Builder {
-        private final String serviceName;
-        private final String namespace;
-        private final TLSArtifactsUpdater tlsArtifactsUpdater;
-        private final SchedulerConfig schedulerConfig;
-
-        /**
-         * Creates a new builder instance. Callers should avoid invoking this until/unless they have validated that TLS
-         * functionality is needed.
-         *
-         * @throws IOException if the necessary clients could not be built, which may occur if the cluster doesn't
-         *                     support TLS
-         */
-        public Builder(String serviceName, SchedulerConfig schedulerConfig) throws IOException {
-            this.serviceName = serviceName;
-            this.schedulerConfig = schedulerConfig;
-            this.namespace = schedulerConfig.getSecretsNamespace(serviceName);
-            DcosHttpExecutor executor = new DcosHttpExecutor(new DcosHttpClientBuilder()
-                    .setTokenProvider(schedulerConfig.getDcosAuthTokenProvider())
-                    .setRedirectStrategy(new LaxRedirectStrategy() {
-                        protected boolean isRedirectable(String method) {
-                            // Also treat PUT calls as redirectable
-                            return method.equalsIgnoreCase(HttpPut.METHOD_NAME) || super.isRedirectable(method);
-                        }
-                    }));
-            this.tlsArtifactsUpdater = new TLSArtifactsUpdater(
-                    serviceName, new SecretsClient(executor), new CertificateAuthorityClient(executor));
-        }
-
-        public TLSEvaluationStage build(String taskName) {
-            return new TLSEvaluationStage(serviceName, taskName, namespace, tlsArtifactsUpdater, schedulerConfig);
-        }
-=======
-  private static final Logger LOGGER = LoggingUtils.getLogger(TLSEvaluationStage.class);
 
   private final Logger logger;
 
@@ -88,126 +40,6 @@
   private final TLSArtifactsUpdater tlsArtifactsUpdater;
 
   private final SchedulerConfig schedulerConfig;
-
-  @VisibleForTesting
-  TLSEvaluationStage(String serviceName,
-                     String taskName,
-                     String namespace,
-                     TLSArtifactsUpdater tlsArtifactsUpdater,
-                     SchedulerConfig schedulerConfig)
-  {
-    this.logger = LoggingUtils.getLogger(getClass());
-    this.serviceName = serviceName;
-    this.taskName = taskName;
-    this.namespace = namespace;
-    this.tlsArtifactsUpdater = tlsArtifactsUpdater;
-    this.schedulerConfig = schedulerConfig;
-  }
-
-  private static Set<Protos.Volume> getExecutorInfoSecretVolumes(
-      TransportEncryptionSpec spec, TLSArtifactPaths tlsArtifactPaths)
-  {
-
-    Collection<TLSArtifactPaths.Entry> paths =
-        tlsArtifactPaths.getPathsForType(spec.getType(), spec.getName());
-    return paths.stream()
-        .map(TLSEvaluationStage::getSecretVolume)
-        .collect(Collectors.toSet());
-  }
-
-  private static Protos.Volume getSecretVolume(TLSArtifactPaths.Entry entry) {
-    Protos.Volume.Builder volumeBuilder = Protos.Volume.newBuilder()
-        .setContainerPath(entry.mountPath)
-        .setMode(Protos.Volume.Mode.RO);
-    Protos.Volume.Source.Builder sourceBuilder = volumeBuilder.getSourceBuilder()
-        .setType(Protos.Volume.Source.Type.SECRET);
-    sourceBuilder.getSecretBuilder()
-        .setType(Protos.Secret.Type.REFERENCE)
-        .getReferenceBuilder().setName(entry.secretStorePath);
-    return volumeBuilder.build();
-  }
-
-  @Override
-  public EvaluationOutcome evaluate(
-      MesosResourcePool mesosResourcePool,
-      PodInfoBuilder podInfoBuilder)
-  {
-    TaskSpec taskSpec = podInfoBuilder.getPodInstance().getPod().getTasks().stream()
-        .filter(task -> task.getName().equals(taskName))
-        .findFirst()
-        .get();
-    if (taskSpec.getTransportEncryption().isEmpty()) {
-      return EvaluationOutcome.pass(this, "No TLS specs found for task").build();
->>>>>>> a9019b3e
-    }
-
-    CertificateNamesGenerator certificateNamesGenerator = new CertificateNamesGenerator(
-        serviceName,
-        taskSpec,
-        podInfoBuilder.getPodInstance(),
-        schedulerConfig
-    );
-    TLSArtifactPaths tlsArtifactPaths = new TLSArtifactPaths(
-        namespace,
-        TaskSpec.getInstanceName(podInfoBuilder.getPodInstance(), taskName),
-        certificateNamesGenerator.getSANsHash());
-
-    Collection<TransportEncryptionSpec> transportEncryptionSpecs =
-        taskSpec.getTransportEncryption();
-    logger.info("Processing TLS info for {} elements of {}",
-        transportEncryptionSpecs.size(),
-        transportEncryptionSpecs);
-    for (TransportEncryptionSpec transportEncryptionSpec : transportEncryptionSpecs) {
-      try {
-        tlsArtifactsUpdater.update(
-            tlsArtifactPaths, certificateNamesGenerator, transportEncryptionSpec.getName());
-      } catch (Exception e) { // SUPPRESS CHECKSTYLE IllegalCatch
-        logger.error(String.format("Failed to process certificates for %s", taskName), e);
-        return EvaluationOutcome.fail(
-            this, "Failed to store TLS artifacts for task %s because of exception: %s", taskName, e)
-            .build();
-      }
-
-      Set<Protos.Volume> existingVolumes = new HashSet<>(
-          podInfoBuilder
-              .getTaskBuilder(taskName)
-              .getContainerBuilder()
-              .getVolumesList()
-      );
-      logger.debug("Existing volumes for {}: {}",
-          taskName,
-          existingVolumes.stream().map(Protos.Volume::getContainerPath).toArray());
-
-      Set<Protos.Volume> additionalVolumes = getExecutorInfoSecretVolumes(
-          transportEncryptionSpec,
-          tlsArtifactPaths
-      );
-      logger.debug("Required volumes for {}: {}",
-          taskName,
-          additionalVolumes.stream().map(Protos.Volume::getContainerPath).toArray());
-
-      if (additionalVolumes.removeAll(existingVolumes)) {
-        logger.debug("Duplicate volumes for {} removed. Remaining: {}",
-            taskName,
-            additionalVolumes.stream().map(Protos.Volume::getContainerPath).toArray());
-      }
-
-      // Share keys to the task container
-      podInfoBuilder
-          .getTaskBuilder(taskName)
-          .getContainerBuilder()
-          .addAllVolumes(additionalVolumes);
-    }
-
-    return EvaluationOutcome
-        .pass(this, "TLS certificate created and added to the task")
-        .build();
-  }
-
-  @VisibleForTesting
-  protected String getTaskName() {
-    return this.taskName;
-  }
 
   /**
    * Class for building {@link TLSEvaluationStage} instances for individual tasks that need it.
@@ -245,13 +77,114 @@
     }
 
     public TLSEvaluationStage build(String taskName) {
-      return new TLSEvaluationStage(
-          serviceName,
-          taskName,
-          namespace,
-          tlsArtifactsUpdater,
-          schedulerConfig
-      );
+      return new TLSEvaluationStage(serviceName, taskName, namespace, tlsArtifactsUpdater, schedulerConfig);
     }
   }
+
+  @VisibleForTesting
+  TLSEvaluationStage(String serviceName,
+                     String taskName,
+                     String namespace,
+                     TLSArtifactsUpdater tlsArtifactsUpdater,
+                     SchedulerConfig schedulerConfig)
+  {
+    this.logger = LoggingUtils.getLogger(getClass());
+    this.serviceName = serviceName;
+    this.taskName = taskName;
+    this.namespace = namespace;
+    this.tlsArtifactsUpdater = tlsArtifactsUpdater;
+    this.schedulerConfig = schedulerConfig;
+  }
+
+  @Override
+  public EvaluationOutcome evaluate(MesosResourcePool mesosResourcePool, PodInfoBuilder podInfoBuilder) {
+    TaskSpec taskSpec = podInfoBuilder.getPodInstance().getPod().getTasks().stream()
+        .filter(task -> task.getName().equals(taskName))
+        .findFirst()
+        .get();
+    if (taskSpec.getTransportEncryption().isEmpty()) {
+      return EvaluationOutcome.pass(this, "No TLS specs found for task").build();
+    }
+
+    CertificateNamesGenerator certificateNamesGenerator =
+        new CertificateNamesGenerator(serviceName, taskSpec, podInfoBuilder.getPodInstance(), schedulerConfig);
+    TLSArtifactPaths tlsArtifactPaths = new TLSArtifactPaths(
+        namespace,
+        TaskSpec.getInstanceName(podInfoBuilder.getPodInstance(), taskName),
+        certificateNamesGenerator.getSANsHash());
+
+    Collection<TransportEncryptionSpec> transportEncryptionSpecs = taskSpec.getTransportEncryption();
+    logger.info("Processing TLS info for {} elements of {}",
+        transportEncryptionSpecs.size(),
+        transportEncryptionSpecs);
+    for (TransportEncryptionSpec transportEncryptionSpec : transportEncryptionSpecs) {
+      try {
+        tlsArtifactsUpdater.update(
+            tlsArtifactPaths, certificateNamesGenerator, transportEncryptionSpec.getName());
+      } catch (Exception e) {
+        logger.error(String.format("Failed to process certificates for %s", taskName), e);
+        return EvaluationOutcome.fail(
+            this, "Failed to store TLS artifacts for task %s because of exception: %s", taskName, e)
+            .build();
+      }
+
+      Set<Protos.Volume> existingVolumes = podInfoBuilder.getTaskBuilder(taskName)
+          .getContainerBuilder()
+          .getVolumesList()
+          .stream()
+          .collect(Collectors.toSet());
+      logger.debug("Existing volumes for {}: {}",
+          taskName,
+          existingVolumes.stream().map(v -> v.getContainerPath()).toArray());
+
+      Set<Protos.Volume> additionalVolumes = getExecutorInfoSecretVolumes(
+          transportEncryptionSpec,
+          tlsArtifactPaths
+      );
+      logger.debug("Required volumes for {}: {}",
+          taskName,
+          additionalVolumes.stream().map(v -> v.getContainerPath()).toArray());
+
+      if (additionalVolumes.removeAll(existingVolumes)) {
+        logger.debug("Duplicate volumes for {} removed. Remaining: {}",
+            taskName,
+            additionalVolumes.stream().map(v -> v.getContainerPath()).toArray());
+      }
+
+      // Share keys to the task container
+      podInfoBuilder
+          .getTaskBuilder(taskName)
+          .getContainerBuilder()
+          .addAllVolumes(additionalVolumes);
+    }
+
+    return EvaluationOutcome.pass(this, "TLS certificate created and added to the task").build();
+  }
+
+  private static Set<Protos.Volume> getExecutorInfoSecretVolumes(
+      TransportEncryptionSpec spec, TLSArtifactPaths tlsArtifactPaths)
+  {
+
+    Collection<TLSArtifactPaths.Entry> paths = tlsArtifactPaths.getPathsForType(spec.getType(), spec.getName());
+    return paths.stream()
+        .map(TLSEvaluationStage::getSecretVolume)
+        .collect(Collectors.toSet());
+  }
+
+  private static Protos.Volume getSecretVolume(TLSArtifactPaths.Entry entry) {
+    Protos.Volume.Builder volumeBuilder = Protos.Volume.newBuilder()
+        .setContainerPath(entry.mountPath)
+        .setMode(Protos.Volume.Mode.RO);
+    Protos.Volume.Source.Builder sourceBuilder = volumeBuilder.getSourceBuilder()
+        .setType(Protos.Volume.Source.Type.SECRET);
+    sourceBuilder.getSecretBuilder()
+        .setType(Protos.Secret.Type.REFERENCE)
+        .getReferenceBuilder().setName(entry.secretStorePath);
+    return volumeBuilder.build();
+  }
+
+  @VisibleForTesting
+  protected String getTaskName() {
+    return this.taskName;
+  }
 }