--- conflicted
+++ resolved
@@ -31,7 +31,6 @@
  */
 public class TLSEvaluationStage implements OfferEvaluationStage {
 
-<<<<<<< HEAD
     private final Logger logger;
     private final String serviceName;
     private final String taskName;
@@ -74,71 +73,6 @@
         public TLSEvaluationStage build(String taskName) {
             return new TLSEvaluationStage(serviceName, taskName, namespace, tlsArtifactsUpdater, schedulerConfig);
         }
-=======
-  private static final Logger LOGGER = LoggingUtils.getLogger(TLSEvaluationStage.class);
-
-  private final Logger logger;
-
-  private final String serviceName;
-
-  private final String taskName;
-
-  private final String namespace;
-
-  private final TLSArtifactsUpdater tlsArtifactsUpdater;
-
-  private final SchedulerConfig schedulerConfig;
-
-  @VisibleForTesting
-  TLSEvaluationStage(String serviceName,
-                     String taskName,
-                     String namespace,
-                     TLSArtifactsUpdater tlsArtifactsUpdater,
-                     SchedulerConfig schedulerConfig)
-  {
-    this.logger = LoggingUtils.getLogger(getClass());
-    this.serviceName = serviceName;
-    this.taskName = taskName;
-    this.namespace = namespace;
-    this.tlsArtifactsUpdater = tlsArtifactsUpdater;
-    this.schedulerConfig = schedulerConfig;
-  }
-
-  private static Set<Protos.Volume> getExecutorInfoSecretVolumes(
-      TransportEncryptionSpec spec, TLSArtifactPaths tlsArtifactPaths)
-  {
-
-    Collection<TLSArtifactPaths.Entry> paths =
-        tlsArtifactPaths.getPathsForType(spec.getType(), spec.getName());
-    return paths.stream()
-        .map(TLSEvaluationStage::getSecretVolume)
-        .collect(Collectors.toSet());
-  }
-
-  private static Protos.Volume getSecretVolume(TLSArtifactPaths.Entry entry) {
-    Protos.Volume.Builder volumeBuilder = Protos.Volume.newBuilder()
-        .setContainerPath(entry.mountPath)
-        .setMode(Protos.Volume.Mode.RO);
-    Protos.Volume.Source.Builder sourceBuilder = volumeBuilder.getSourceBuilder()
-        .setType(Protos.Volume.Source.Type.SECRET);
-    sourceBuilder.getSecretBuilder()
-        .setType(Protos.Secret.Type.REFERENCE)
-        .getReferenceBuilder().setName(entry.secretStorePath);
-    return volumeBuilder.build();
-  }
-
-  @Override
-  public EvaluationOutcome evaluate(
-      MesosResourcePool mesosResourcePool,
-      PodInfoBuilder podInfoBuilder)
-  {
-    TaskSpec taskSpec = podInfoBuilder.getPodInstance().getPod().getTasks().stream()
-        .filter(task -> task.getName().equals(taskName))
-        .findFirst()
-        .get();
-    if (taskSpec.getTransportEncryption().isEmpty()) {
-      return EvaluationOutcome.pass(this, "No TLS specs found for task").build();
->>>>>>> 240adfd2
     }
 
     CertificateNamesGenerator certificateNamesGenerator = new CertificateNamesGenerator(
