package com.mesosphere.sdk.specification;

import com.mesosphere.sdk.config.ConfigurationComparator;
import com.mesosphere.sdk.config.ConfigurationFactory;
import com.mesosphere.sdk.config.SerializationUtils;
import com.mesosphere.sdk.config.TaskEnvRouter;
import com.mesosphere.sdk.dcos.DcosConstants;
import com.mesosphere.sdk.framework.FrameworkConfig;
import com.mesosphere.sdk.offer.LoggingUtils;
import com.mesosphere.sdk.offer.evaluate.placement.AgentRule;
import com.mesosphere.sdk.offer.evaluate.placement.AndRule;
import com.mesosphere.sdk.offer.evaluate.placement.AnyMatcher;
import com.mesosphere.sdk.offer.evaluate.placement.AttributeRule;
import com.mesosphere.sdk.offer.evaluate.placement.ExactMatcher;
import com.mesosphere.sdk.offer.evaluate.placement.HostnameRule;
import com.mesosphere.sdk.offer.evaluate.placement.InvalidPlacementRule;
import com.mesosphere.sdk.offer.evaluate.placement.IsLocalRegionRule;
import com.mesosphere.sdk.offer.evaluate.placement.MaxPerAttributeRule;
import com.mesosphere.sdk.offer.evaluate.placement.MaxPerHostnameRule;
import com.mesosphere.sdk.offer.evaluate.placement.MaxPerRegionRule;
import com.mesosphere.sdk.offer.evaluate.placement.MaxPerZoneRule;
import com.mesosphere.sdk.offer.evaluate.placement.NotRule;
import com.mesosphere.sdk.offer.evaluate.placement.OrRule;
import com.mesosphere.sdk.offer.evaluate.placement.PassthroughRule;
import com.mesosphere.sdk.offer.evaluate.placement.PlacementRule;
import com.mesosphere.sdk.offer.evaluate.placement.RegexMatcher;
import com.mesosphere.sdk.offer.evaluate.placement.RegionRule;
import com.mesosphere.sdk.offer.evaluate.placement.RoundRobinByAttributeRule;
import com.mesosphere.sdk.offer.evaluate.placement.RoundRobinByHostnameRule;
import com.mesosphere.sdk.offer.evaluate.placement.RoundRobinByRegionRule;
import com.mesosphere.sdk.offer.evaluate.placement.RoundRobinByZoneRule;
import com.mesosphere.sdk.offer.evaluate.placement.TaskTypeLabelConverter;
import com.mesosphere.sdk.offer.evaluate.placement.TaskTypeRule;
import com.mesosphere.sdk.offer.evaluate.placement.ZoneRule;
import com.mesosphere.sdk.scheduler.SchedulerConfig;
import com.mesosphere.sdk.specification.yaml.RawServiceSpec;
import com.mesosphere.sdk.specification.yaml.YAMLToInternalMappers;
import com.mesosphere.sdk.state.ConfigStoreException;
import com.mesosphere.sdk.storage.StorageError.Reason;

import com.fasterxml.jackson.annotation.JsonCreator;
import com.fasterxml.jackson.annotation.JsonProperty;
import com.fasterxml.jackson.core.JsonParseException;
import com.fasterxml.jackson.core.JsonParser;
import com.fasterxml.jackson.databind.DeserializationContext;
import com.fasterxml.jackson.databind.DeserializationFeature;
import com.fasterxml.jackson.databind.ObjectMapper;
import com.fasterxml.jackson.databind.deser.std.StdDeserializer;
import com.fasterxml.jackson.databind.module.SimpleModule;
import com.fasterxml.jackson.databind.node.TextNode;
import com.google.common.annotations.VisibleForTesting;
import org.apache.commons.lang3.StringUtils;
import org.apache.commons.lang3.builder.EqualsBuilder;
import org.apache.commons.lang3.builder.HashCodeBuilder;
import org.apache.commons.lang3.builder.ToStringBuilder;
import org.slf4j.Logger;

import java.io.File;
import java.io.IOException;
import java.nio.charset.StandardCharsets;
<<<<<<< HEAD
import java.util.*;
=======
import java.util.ArrayList;
import java.util.Arrays;
import java.util.Collection;
import java.util.Collections;
import java.util.List;
import java.util.Map;
import java.util.Optional;
>>>>>>> cebb9359


/**
 * Default implementation of {@link ServiceSpec}.
 */
<<<<<<< HEAD
public class DefaultServiceSpec implements ServiceSpec {
    private static final Comparator COMPARATOR = new Comparator();
    private static final Logger LOGGER = LoggingUtils.getLogger(DefaultServiceSpec.class);

    private final String name;
    private final String role;
    private final String principal;
    private final String user;
    private final GoalState goalState;
    private final String region;
    private final String webUrl;
    private final String zookeeperConnection;
    private final List<PodSpec> pods;
    private final ReplacementFailurePolicy replacementFailurePolicy;

    @JsonCreator
    private DefaultServiceSpec(
            @JsonProperty("name") String name,
            @JsonProperty("role") String role,
            @JsonProperty("principal") String principal,
            @JsonProperty("user") String user,
            @JsonProperty("goal") GoalState goalState,
            @JsonProperty("region") String region,
            @JsonProperty("web-url") String webUrl,
            @JsonProperty("zookeeper") String zookeeperConnection,
            @JsonProperty("replacement-failure-policy") ReplacementFailurePolicy replacementFailurePolicy,
            @JsonProperty("pod-specs") List<PodSpec> pods) {
        this.name = name;
        this.role = role;
        this.principal = principal;
        this.user = getUser(user, pods);
        this.goalState = goalState == null ? GoalState.RUNNING : goalState;
        this.region = region;
        this.webUrl = webUrl;
        // If no zookeeperConnection string is configured, fallback to the default value.
        this.zookeeperConnection = StringUtils.isBlank(zookeeperConnection)
                ? DcosConstants.MESOS_MASTER_ZK_CONNECTION_STRING : zookeeperConnection;
        this.replacementFailurePolicy = replacementFailurePolicy;
        this.pods = pods;
    }
=======
@SuppressWarnings({
    "checkstyle:LineLength",
    "checkstyle:EqualsAvoidNull",
    "checkstyle:MultipleStringLiterals",
    "checkstyle:InnerTypeLast",
    "checkstyle:IllegalCatch",
    "checkstyle:DeclarationOrder",
    "checkstyle:FinalClass",
    "checkstyle:OverloadMethodsDeclarationOrder"
})
public final class DefaultServiceSpec implements ServiceSpec {
  private static final Comparator COMPARATOR = new Comparator();
>>>>>>> cebb9359

  private static final Logger LOGGER = LoggingUtils.getLogger(DefaultServiceSpec.class);

  private final String name;

  private final String role;

  private final String principal;

  private final String user;

  private final GoalState goalState;

  private final String region;

  private final String webUrl;

  private final String zookeeperConnection;

  private final List<PodSpec> pods;

  private final ReplacementFailurePolicy replacementFailurePolicy;

  @JsonCreator
  private DefaultServiceSpec(
      @JsonProperty("name") String name,
      @JsonProperty("role") String role,
      @JsonProperty("principal") String principal,
      @JsonProperty("user") String user,
      @JsonProperty("goal") GoalState goalState,
      @JsonProperty("region") String region,
      @JsonProperty("web-url") String webUrl,
      @JsonProperty("zookeeper") String zookeeperConnection,
      @JsonProperty("replacement-failure-policy") ReplacementFailurePolicy replacementFailurePolicy,
      @JsonProperty("pod-specs") List<PodSpec> pods)
  {
    this.name = name;
    this.role = role;
    this.principal = principal;
    this.user = getUser(user, pods);
    this.goalState = goalState == null ? GoalState.RUNNING : goalState;
    this.region = region;
    this.webUrl = webUrl;
    // If no zookeeperConnection string is configured, fallback to the default value.
    this.zookeeperConnection = StringUtils.isBlank(zookeeperConnection)
        ? DcosConstants.MESOS_MASTER_ZK_CONNECTION_STRING : zookeeperConnection;
    this.replacementFailurePolicy = replacementFailurePolicy;
    this.pods = pods;
  }

  @VisibleForTesting
  static String getUser(String user, List<PodSpec> podSpecs) {
    if (!StringUtils.isBlank(user)) {
      return user;
    }

    Optional<PodSpec> podSpecOptional = Optional.empty();
    if (podSpecs != null) {
      podSpecOptional = podSpecs.stream()
          .filter(podSpec -> podSpec != null && podSpec.getUser() != null
              && podSpec.getUser().isPresent())
          .findFirst();
    }

    if (podSpecOptional.isPresent()) {
      return podSpecOptional.get().getUser().get();
    } else {
      return DcosConstants.DEFAULT_SERVICE_USER;
    }
  }

  private DefaultServiceSpec(Builder builder) {
    this(
        builder.name,
        builder.role,
        builder.principal,
        builder.user,
        builder.goalState,
        builder.region,
        builder.webUrl,
        builder.zookeeperConnection,
        builder.replacementFailurePolicy,
        builder.pods);

    ValidationUtils.nonEmpty(this, "name", name);
    ValidationUtils.nonEmpty(this, "pods", pods);
    ValidationUtils.isUnique(this, "pods", pods.stream().map(p -> p.getType()));
  }

  /**
   * Returns a new generator with the provided configuration.
   *
   * @param rawServiceSpec    The object model representation of a Service Specification YAML file
   * @param schedulerConfig   Scheduler configuration containing operator-facing knobs
   * @param configTemplateDir Path to the directory containing any config templates for the service, often the same
   *                          directory as the Service Specification YAML file
   */
  public static Generator newGenerator(
      RawServiceSpec rawServiceSpec, SchedulerConfig schedulerConfig, File configTemplateDir)
  {
    return new Generator(rawServiceSpec, schedulerConfig, new TaskEnvRouter(), configTemplateDir);
  }

  /**
   * Used by unit tests.
   */
  @VisibleForTesting
  public static Generator newGenerator(File rawServiceSpecFile, SchedulerConfig schedulerConfig)
      throws Exception
  {
    return new Generator(
        RawServiceSpec.newBuilder(rawServiceSpecFile).build(),
        schedulerConfig,
        new TaskEnvRouter(),
        rawServiceSpecFile.getParentFile());
    // assume that any configs are in the same directory as the spec
  }

  /**
   * Used by unit tests.
   */
  @VisibleForTesting
  public static Generator newGenerator(
      RawServiceSpec rawServiceSpec,
      SchedulerConfig schedulerConfig,
      Map<String, String> schedulerEnvironment,
      File configTemplateDir)
      throws Exception
  {
    return new Generator(
        rawServiceSpec,
        schedulerConfig,
        new TaskEnvRouter(schedulerEnvironment),
        configTemplateDir);
  }

  public static Builder newBuilder() {
    return new Builder();
  }

  public static Builder newBuilder(ServiceSpec copy) {
    Builder builder = new Builder();
    builder.name = copy.getName();
    builder.role = copy.getRole();
    builder.principal = copy.getPrincipal();
    builder.user = copy.getUser();
    builder.goalState = copy.getGoal();
    builder.region = copy.getRegion().orElse(null);
    builder.webUrl = copy.getWebUrl();
    builder.zookeeperConnection = copy.getZookeeperConnection();
    builder.replacementFailurePolicy = copy.getReplacementFailurePolicy().orElse(null);
    builder.pods = copy.getPods();
    return builder;
  }

  @Override
  public String getName() {
    return name;
  }

  @Override
  public String getRole() {
    return role;
  }

  @Override
  public String getPrincipal() {
    return principal;
  }

  @Override
  public String getUser() {
    return user;
  }

  @Override
  public GoalState getGoal() {
    return goalState;
  }

  @Override
  public Optional<String> getRegion() {
    return Optional.ofNullable(region);
  }

  @Override
  public String getWebUrl() {
    return webUrl;
  }

  @Override
  public String getZookeeperConnection() {
    return zookeeperConnection;
  }

  @Override
  public Optional<ReplacementFailurePolicy> getReplacementFailurePolicy() {
    return Optional.ofNullable(replacementFailurePolicy);
  }

  @Override
  public List<PodSpec> getPods() {
    return pods;
  }

  @Override
  public boolean equals(Object o) {
    return EqualsBuilder.reflectionEquals(this, o);
  }

  @Override
  public int hashCode() {
    return HashCodeBuilder.reflectionHashCode(this);
  }

  @Override
  public String toString() {
    return ToStringBuilder.reflectionToString(this);
  }

  /**
   * Returns a {@link ConfigurationComparator} which may be used to compare
   * {@link DefaultServiceSpec}s.
   */
  public static ConfigurationComparator<ServiceSpec> getComparatorInstance() {
    return COMPARATOR;
  }

  /**
   * Comparer which checks for equality of {@link DefaultServiceSpec}s.
   */
  public static class Comparator implements ConfigurationComparator<ServiceSpec> {

    /**
     * Call {@link DefaultServiceSpec#getComparatorInstance()} instead.
     */
    private Comparator() {
    }

    @Override
    public boolean equals(ServiceSpec first, ServiceSpec second) {
      return EqualsBuilder.reflectionEquals(first, second);
    }
  }

  /**
   * Returns a {@link ConfigFactory} which may be used to deserialize
   * {@link DefaultServiceSpec}s, which has been confirmed to successfully and
   * consistently serialize/deserialize the provided {@code ServiceSpecification} instance.
   *
   * @param serviceSpec specification to test for successful serialization/deserialization
   * @throws IllegalArgumentException if testing the provided specification fails
   */
  public static ConfigurationFactory<ServiceSpec> getConfigurationFactory(ServiceSpec serviceSpec) {
    return getConfigurationFactory(serviceSpec, Collections.emptyList());
  }

  /**
   * Returns a {@link ConfigFactory} which may be used to deserialize
   * {@link DefaultServiceSpec}s, which has been confirmed to successfully and
   * consistently serialize/deserialize the provided {@code ServiceSpecification} instance.
   *
   * @param serviceSpec                  specification to test for successful serialization/deserialization
   * @param additionalSubtypesToRegister any class subtypes which should be registered with Jackson for
   *                                     deserialization. any custom placement rule implementations must be provided
   * @throws IllegalArgumentException if testing the provided specification fails
   */
  public static ConfigurationFactory<ServiceSpec> getConfigurationFactory(
      ServiceSpec serviceSpec,
      Collection<Class<?>> additionalSubtypesToRegister)
  {
    ConfigurationFactory<ServiceSpec> factory = new ConfigFactory(additionalSubtypesToRegister);

    final byte[] serviceSpecBytes;
    try {
      serviceSpecBytes = serviceSpec.getBytes();
    } catch (ConfigStoreException e) {
      throw new IllegalArgumentException("Failed to convert ServiceSpec to bytes", e);
    }

    final ServiceSpec loopbackSpecification;
    try {
      // Serialize and then deserialize:
      loopbackSpecification = factory.parse(serviceSpecBytes);
    } catch (Exception e) {
      LOGGER.error("Failed to parse JSON for loopback validation", e);
      LOGGER.error("JSON to be parsed was:\n{}",
          new String(serviceSpecBytes, StandardCharsets.UTF_8));
      throw new IllegalArgumentException("Failed to parse JSON for loopback validation", e);
    }
    // Verify that equality works:
    if (!loopbackSpecification.equals(serviceSpec)) {
      final String originalSpecString;
      try {
        originalSpecString = serviceSpec.toJsonString();
      } catch (ConfigStoreException e) {
        throw new IllegalArgumentException("Failed to convert original ServiceSpec to String", e);
      }
      final String loopbackSpecString;
      try {
        loopbackSpecString = loopbackSpecification.toJsonString();
      } catch (ConfigStoreException e) {
        throw new IllegalArgumentException("Failed to convert loopback ServiceSpec to String", e);
      }

      StringBuilder error = new StringBuilder();
      error.append("Equality test failed: Loopback result is not equal to original:\n");
      error.append("- Original:\n");
      error.append(originalSpecString);
      error.append('\n');
      error.append("- Result:\n");
      error.append(loopbackSpecString);
      error.append('\n');

      throw new IllegalArgumentException(error.toString());
    }
    return factory;
  }

  public static ConfigurationFactory<ServiceSpec> getConfigurationFactory() {
    return new ConfigFactory(Collections.emptyList());
  }

  /**
   * Factory which performs the inverse of {@link DefaultServiceSpec#getBytes()}.
   */
  public static class ConfigFactory implements ConfigurationFactory<ServiceSpec> {

    /**
     * Subtypes to be registered by defaults. This list should include all
     * {@link PlacementRule}s that are included in the library.
     */
    private static final Collection<Class<?>> defaultRegisteredSubtypes = Arrays.asList(
        AgentRule.class,
        AndRule.class,
        AnyMatcher.class,
        AttributeRule.class,
        DefaultResourceSpec.class,
        DefaultVolumeSpec.class,
        ExactMatcher.class,
        HostnameRule.class,
        InvalidPlacementRule.class,
        IsLocalRegionRule.class,
        MaxPerAttributeRule.class,
        MaxPerHostnameRule.class,
        MaxPerRegionRule.class,
        MaxPerZoneRule.class,
        NamedVIPSpec.class,
        NotRule.class,
        OrRule.class,
        PassthroughRule.class,
        PortSpec.class,
        RegexMatcher.class,
        RegionRule.class,
        RoundRobinByAttributeRule.class,
        RoundRobinByHostnameRule.class,
        RoundRobinByRegionRule.class,
        RoundRobinByZoneRule.class,
        TaskTypeLabelConverter.class,
        TaskTypeRule.class,
        ZoneRule.class,
        DefaultSecretSpec.class,
        DefaultHostVolumeSpec.class);

    private final ObjectMapper objectMapper;

    /**
     * @see DefaultServiceSpec#getConfigurationFactory(ServiceSpec, Collection)
     */
    private ConfigFactory(Collection<Class<?>> additionalSubtypes) {
      objectMapper = SerializationUtils.registerDefaultModules(new ObjectMapper());
      objectMapper.configure(DeserializationFeature.FAIL_ON_UNKNOWN_PROPERTIES, false);
      for (Class<?> subtype : defaultRegisteredSubtypes) {
        objectMapper.registerSubtypes(subtype);
      }
      for (Class<?> subtype : additionalSubtypes) {
        objectMapper.registerSubtypes(subtype);
      }

      SimpleModule module = new SimpleModule();
      module.addDeserializer(GoalState.class, new GoalStateDeserializer());
      objectMapper.registerModule(module);
    }

    @Override
    public ServiceSpec parse(byte[] bytes) throws ConfigStoreException {
      try {
        return SerializationUtils.fromString(
            new String(bytes, CHARSET), DefaultServiceSpec.class, objectMapper);
      } catch (IOException e) {
        throw new ConfigStoreException(Reason.SERIALIZATION_ERROR,
            "Failed to deserialize DefaultServiceSpecification from JSON: " + e.getMessage(), e);
      }
    }

    @VisibleForTesting
    public static final Collection<Class<?>> getDefaultRegisteredSubtypes() {
      return defaultRegisteredSubtypes;
    }

    /**
     * Custom deserializer for goal states to accomodate transition from FINISHED to ONCE/FINISH.
     */
    public static class GoalStateDeserializer extends StdDeserializer<GoalState> {

      public GoalStateDeserializer() {
        this(null);
      }

      protected GoalStateDeserializer(Class<?> vc) {
        super(vc);
      }

      @Override
      public GoalState deserialize(
          JsonParser p, DeserializationContext ctxt) throws IOException, JsonParseException
      {
        String value = ((TextNode) p.getCodec().readTree(p)).textValue();
        //checkstyle:OFF EqualsAvoidNull
        if (value.equals("FINISHED") || value.equals("ONCE")) {
          // If an old service spec (e.g. from ZK) had the deprecated "FINISHED" value, convert it to ONCE
          // automatically. Note that we block new instances of FINISHED coming in from YAML definitions as of
          // Oct 2018. TODO(nickbp): Remove support for "FINISHED" on or after Mar 2019
          return GoalState.ONCE;
        } else if (value.equals("FINISH")) {
          return GoalState.FINISH;
        } else if (value.equals("RUNNING")) {
          return GoalState.RUNNING;
        } else {
          LOGGER.warn("Found unknown goal state in config store: {}", value);
          return GoalState.UNKNOWN;
        }
        //checkstyle:ON EqualsAvoidNull

      }
    }
  }

  /**
   * Generates a {@link ServiceSpec} from a given YAML definition in the form of a {@link RawServiceSpec}.
   */
  public static class Generator {

    private final RawServiceSpec rawServiceSpec;

    private final SchedulerConfig schedulerConfig;

    private final TaskEnvRouter taskEnvRouter;

    private Optional<FrameworkConfig> multiServiceFrameworkConfig;

    private YAMLToInternalMappers.ConfigTemplateReader configTemplateReader;

    private Generator(
        RawServiceSpec rawServiceSpec,
        SchedulerConfig schedulerConfig,
        TaskEnvRouter taskEnvRouter,
        File configTemplateDir)
    {
      this.rawServiceSpec = rawServiceSpec;
      this.schedulerConfig = schedulerConfig;
      this.taskEnvRouter = taskEnvRouter;
      this.multiServiceFrameworkConfig = Optional.empty();
      this.configTemplateReader = new YAMLToInternalMappers.ConfigTemplateReader(configTemplateDir);
    }

    /**
     * Assigns an environment variable to be included in all service tasks. Note that this may be overridden via
     * {@code TASKCFG_*} scheduler environment variables at runtime, and by pod-specific settings provided via
     * {@link #setPodEnv(String, String, String)}.
     */
    public Generator setAllPodsEnv(String key, String value) {
      this.taskEnvRouter.setAllPodsEnv(key, value);
      return this;
    }

    /**
     * Assigns an environment variable to be included in tasks for the specified pod type. For example, all tasks
     * running inside of "index" pods. Note that this may be overridden via {@code TASKCFG_*} scheduler environment
     * variables at runtime.
     */
    public Generator setPodEnv(String podType, String key, String value) {
      this.taskEnvRouter.setPodEnv(podType, key, value);
      return this;
    }

    /**
     * Assigns a custom framework config. In the default single-service case, this is derived from the
     * {@link RawServiceSpec} provided in the constructor.
     */
    public Generator setMultiServiceFrameworkConfig(FrameworkConfig multiServiceFrameworkConfig) {
      this.multiServiceFrameworkConfig = Optional.of(multiServiceFrameworkConfig);
      return this;
    }

    /**
     * Assigns a custom {@link YAMLToInternalMappers.ConfigTemplateReader} implementation for reading config file
     * templates.  This is exposed to support mocking in tests.
     */
    public static ConfigurationFactory<ServiceSpec> getConfigurationFactory(
            ServiceSpec serviceSpec,
            Collection<Class<?>> additionalSubtypesToRegister) {
        ConfigurationFactory<ServiceSpec> factory = new ConfigFactory(additionalSubtypesToRegister);

        final byte[] serviceSpecBytes;
        try {
            serviceSpecBytes = serviceSpec.getBytes();
        } catch (ConfigStoreException e) {
            throw new IllegalArgumentException("Failed to convert ServiceSpec to bytes", e);
        }

        final ServiceSpec loopbackSpecification;
        try {
            // Serialize and then deserialize:
            loopbackSpecification = factory.parse(serviceSpecBytes);
        } catch (Exception e) {
            LOGGER.error("Failed to parse JSON for loopback validation", e);
            LOGGER.error("JSON to be parsed was:\n{}", new String(serviceSpecBytes, StandardCharsets.UTF_8));
            throw new IllegalArgumentException("Failed to parse JSON for loopback validation", e);
        }
        // Verify that equality works:
        if (!loopbackSpecification.equals(serviceSpec)) {
            final String originalSpecString;
            try {
                originalSpecString = serviceSpec.toJsonString();
            } catch (ConfigStoreException e) {
                throw new IllegalArgumentException("Failed to convert original ServiceSpec to String", e);
            }
            final String loopbackSpecString;
            try {
                loopbackSpecString = loopbackSpecification.toJsonString();
            } catch (ConfigStoreException e) {
                throw new IllegalArgumentException("Failed to convert loopback ServiceSpec to String", e);
            }

            StringBuilder error = new StringBuilder();
            error.append("Equality test failed: Loopback result is not equal to original:\n");
            error.append("- Original:\n");
            error.append(originalSpecString);
            error.append('\n');
            error.append("- Result:\n");
            error.append(loopbackSpecString);
            error.append('\n');

            throw new IllegalArgumentException(error.toString());
        }
        return factory;
    }

    public DefaultServiceSpec build() throws Exception {
      return YAMLToInternalMappers.convertServiceSpec(
          rawServiceSpec,
          // Use provided multi-service config, or derive single-service config from the RawServiceSpec:
          multiServiceFrameworkConfig.orElse(FrameworkConfig.fromRawServiceSpec(rawServiceSpec)),
          schedulerConfig,
          taskEnvRouter,
          configTemplateReader);
    }
  }

    /**
     * Factory which performs the inverse of {@link DefaultServiceSpec#getBytes()}.
     */
    public static class ConfigFactory implements ConfigurationFactory<ServiceSpec> {

        /**
         * Subtypes to be registered by defaults. This list should include all
         * {@link PlacementRule}s that are included in the library.
         */
        private static final Collection<Class<?>> defaultRegisteredSubtypes = Arrays.asList(
                AgentRule.class,
                AndRule.class,
                AnyMatcher.class,
                AttributeRule.class,
                DefaultResourceSpec.class,
                DefaultVolumeSpec.class,
                ExactMatcher.class,
                HostnameRule.class,
                InvalidPlacementRule.class,
                IsLocalRegionRule.class,
                MaxPerAttributeRule.class,
                MaxPerHostnameRule.class,
                MaxPerRegionRule.class,
                MaxPerZoneRule.class,
                NamedVIPSpec.class,
                NotRule.class,
                OrRule.class,
                PassthroughRule.class,
                PortSpec.class,
                RegexMatcher.class,
                RegionRule.class,
                RoundRobinByAttributeRule.class,
                RoundRobinByHostnameRule.class,
                RoundRobinByRegionRule.class,
                RoundRobinByZoneRule.class,
                TaskTypeLabelConverter.class,
                TaskTypeRule.class,
                ZoneRule.class,
                DefaultSecretSpec.class,
                DefaultHostVolumeSpec.class);

        private final ObjectMapper objectMapper;

        /**
         * @see DefaultServiceSpec#getConfigurationFactory(ServiceSpec, Collection)
         */
        private ConfigFactory(Collection<Class<?>> additionalSubtypes) {
            objectMapper = SerializationUtils.registerDefaultModules(new ObjectMapper());
            objectMapper.configure(DeserializationFeature.FAIL_ON_UNKNOWN_PROPERTIES, false);
            for (Class<?> subtype : defaultRegisteredSubtypes) {
                objectMapper.registerSubtypes(subtype);
            }
            for (Class<?> subtype : additionalSubtypes) {
                objectMapper.registerSubtypes(subtype);
            }

            SimpleModule module = new SimpleModule();
            module.addDeserializer(GoalState.class, new GoalStateDeserializer());
            objectMapper.registerModule(module);
        }

    private String role;

        @VisibleForTesting
        public static final Collection<Class<?>> getDefaultRegisteredSubtypes() {
            return defaultRegisteredSubtypes;
        }

        /**
         * Custom deserializer for goal states to accomodate transition from FINISHED to ONCE/FINISH.
         */
        public static class GoalStateDeserializer extends StdDeserializer<GoalState> {

            public GoalStateDeserializer() {
                this(null);
            }

            protected GoalStateDeserializer(Class<?> vc) {
                super(vc);
            }

            @Override
            public GoalState deserialize(
                    JsonParser p, DeserializationContext ctxt) throws IOException, JsonParseException {
                String value = ((TextNode) p.getCodec().readTree(p)).textValue();

                if (value.equals("FINISHED") || value.equals("ONCE")) {
                    // If an old service spec (e.g. from ZK) had the deprecated "FINISHED" value, convert it to ONCE
                    // automatically. Note that we block new instances of FINISHED coming in from YAML definitions as of
                    // Oct 2018. TODO(nickbp): Remove support for "FINISHED" on or after Mar 2019
                    return GoalState.ONCE;
                } else if (value.equals("FINISH")) {
                    return GoalState.FINISH;
                } else if (value.equals("RUNNING")) {
                    return GoalState.RUNNING;
                } else {
                    LOGGER.warn("Found unknown goal state in config store: {}", value);
                    return GoalState.UNKNOWN;
                }
            }
        }
    }

    private String region;

    private String webUrl;

    private String zookeeperConnection;

    private ReplacementFailurePolicy replacementFailurePolicy;

    private List<PodSpec> pods = new ArrayList<>();

    private Builder() {
    }

    /**
     * Sets the {@code name} and returns a reference to this Builder so that the methods can be chained together.
     *
     * @param name the {@code name} to set
     * @return a reference to this Builder
     */
    public Builder name(String name) {
      this.name = name;
      return this;
    }

    /**
     * Sets the {@code role} and returns a reference to this Builder so that the methods can be chained together.
     *
     * @param role the {@code role} to set
     * @return a reference to this Builder
     */
    public Builder role(String role) {
      this.role = role;
      return this;
    }

    /**
     * Sets the {@code principal} and returns a reference to this Builder so that the methods can be chained
     * together.
     *
     * @param principal the {@code principal} to set
     * @return a reference to this Builder
     */
    public Builder principal(String principal) {
      this.principal = principal;
      return this;
    }

    /**
     * Sets the {@code user} and returns a reference to this Builder so that the methods can be chained together.
     *
     * @param user the {@code user} to set
     * @return a reference to this Builder
     */
    public Builder user(String user) {
      this.user = user;
      return this;
    }

    /**
     * Sets the {@code goalState} and returns a reference to this Builder so that the methods can be chained
     * together. Default value is {@code RUNNING}.
     *
     * @param goalState the {@code goalState} to set
     * @return a reference to this Builder
     */
    public Builder goalState(GoalState goalState) {
      this.goalState = goalState;
      return this;
    }

    /**
     * Sets the {@code region} and returns a reference to this Builder so that the methods can be chained together.
     *
     * @param region the {@code region} to set
     * @return a reference to this Builder
     */
    public Builder region(String region) {
      this.region = region;
      return this;
    }

    /**
     * Sets the advertised web UI URL for the service and returns a reference to this Builder so that the methods
     * can be chained together.
     *
     * @param webUrl the web URL to set
     * @return a reference to this Builder
     */
    public Builder webUrl(String webUrl) {
      this.webUrl = webUrl;
      return this;
    }

    /**
     * Sets the {@code zookeeperConnection} and returns a reference to this Builder so that the methods can be
     * chained together.
     *
     * @param zookeeperConnection the {@code zookeeperConnection} to set
     * @return a reference to this Builder
     */
    public Builder zookeeperConnection(String zookeeperConnection) {
      this.zookeeperConnection = zookeeperConnection;
      return this;
    }

    /**
     * Sets the {@code pods} and returns a reference to this Builder so that the methods can be chained together.
     *
     * @param pods the {@code pods} to set
     * @return a reference to this Builder
     */
    public Builder pods(List<PodSpec> pods) {
      this.pods = pods;
      return this;
    }

    /**
     * Adds the {@code pod} and returns a reference to this Builder so that the methods can be chained together.
     *
     * @param pod the {@code pod} to add
     * @return a reference to this Builder
     */
    public Builder addPod(PodSpec pod) {
      this.pods.add(pod);
      return this;
    }

    /**
     * Sets the {@code replacementFailurePolicy} and returns a reference to this Builder so that the methods can be
     * chained together.
     *
     * @param replacementFailurePolicy the {@code replacementFailurePolicy} to set
     * @return a reference to this Builder
     */
    public Builder replacementFailurePolicy(ReplacementFailurePolicy replacementFailurePolicy) {
      this.replacementFailurePolicy = replacementFailurePolicy;
      return this;
    }

    /**
     * Returns a {@code DefaultServiceSpec} built from the parameters previously set.
     *
     * @return a {@code DefaultServiceSpec} built with parameters of this {@code DefaultServiceSpec.Builder}
     */
    public DefaultServiceSpec build() {
      return new DefaultServiceSpec(this);
    }
  }
}<|MERGE_RESOLUTION|>--- conflicted
+++ resolved
@@ -58,9 +58,6 @@
 import java.io.File;
 import java.io.IOException;
 import java.nio.charset.StandardCharsets;
-<<<<<<< HEAD
-import java.util.*;
-=======
 import java.util.ArrayList;
 import java.util.Arrays;
 import java.util.Collection;
@@ -68,54 +65,11 @@
 import java.util.List;
 import java.util.Map;
 import java.util.Optional;
->>>>>>> cebb9359
 
 
 /**
  * Default implementation of {@link ServiceSpec}.
  */
-<<<<<<< HEAD
-public class DefaultServiceSpec implements ServiceSpec {
-    private static final Comparator COMPARATOR = new Comparator();
-    private static final Logger LOGGER = LoggingUtils.getLogger(DefaultServiceSpec.class);
-
-    private final String name;
-    private final String role;
-    private final String principal;
-    private final String user;
-    private final GoalState goalState;
-    private final String region;
-    private final String webUrl;
-    private final String zookeeperConnection;
-    private final List<PodSpec> pods;
-    private final ReplacementFailurePolicy replacementFailurePolicy;
-
-    @JsonCreator
-    private DefaultServiceSpec(
-            @JsonProperty("name") String name,
-            @JsonProperty("role") String role,
-            @JsonProperty("principal") String principal,
-            @JsonProperty("user") String user,
-            @JsonProperty("goal") GoalState goalState,
-            @JsonProperty("region") String region,
-            @JsonProperty("web-url") String webUrl,
-            @JsonProperty("zookeeper") String zookeeperConnection,
-            @JsonProperty("replacement-failure-policy") ReplacementFailurePolicy replacementFailurePolicy,
-            @JsonProperty("pod-specs") List<PodSpec> pods) {
-        this.name = name;
-        this.role = role;
-        this.principal = principal;
-        this.user = getUser(user, pods);
-        this.goalState = goalState == null ? GoalState.RUNNING : goalState;
-        this.region = region;
-        this.webUrl = webUrl;
-        // If no zookeeperConnection string is configured, fallback to the default value.
-        this.zookeeperConnection = StringUtils.isBlank(zookeeperConnection)
-                ? DcosConstants.MESOS_MASTER_ZK_CONNECTION_STRING : zookeeperConnection;
-        this.replacementFailurePolicy = replacementFailurePolicy;
-        this.pods = pods;
-    }
-=======
 @SuppressWarnings({
     "checkstyle:LineLength",
     "checkstyle:EqualsAvoidNull",
@@ -128,7 +82,6 @@
 })
 public final class DefaultServiceSpec implements ServiceSpec {
   private static final Comparator COMPARATOR = new Comparator();
->>>>>>> cebb9359
 
   private static final Logger LOGGER = LoggingUtils.getLogger(DefaultServiceSpec.class);
 
@@ -628,54 +581,12 @@
      * Assigns a custom {@link YAMLToInternalMappers.ConfigTemplateReader} implementation for reading config file
      * templates.  This is exposed to support mocking in tests.
      */
-    public static ConfigurationFactory<ServiceSpec> getConfigurationFactory(
-            ServiceSpec serviceSpec,
-            Collection<Class<?>> additionalSubtypesToRegister) {
-        ConfigurationFactory<ServiceSpec> factory = new ConfigFactory(additionalSubtypesToRegister);
-
-        final byte[] serviceSpecBytes;
-        try {
-            serviceSpecBytes = serviceSpec.getBytes();
-        } catch (ConfigStoreException e) {
-            throw new IllegalArgumentException("Failed to convert ServiceSpec to bytes", e);
-        }
-
-        final ServiceSpec loopbackSpecification;
-        try {
-            // Serialize and then deserialize:
-            loopbackSpecification = factory.parse(serviceSpecBytes);
-        } catch (Exception e) {
-            LOGGER.error("Failed to parse JSON for loopback validation", e);
-            LOGGER.error("JSON to be parsed was:\n{}", new String(serviceSpecBytes, StandardCharsets.UTF_8));
-            throw new IllegalArgumentException("Failed to parse JSON for loopback validation", e);
-        }
-        // Verify that equality works:
-        if (!loopbackSpecification.equals(serviceSpec)) {
-            final String originalSpecString;
-            try {
-                originalSpecString = serviceSpec.toJsonString();
-            } catch (ConfigStoreException e) {
-                throw new IllegalArgumentException("Failed to convert original ServiceSpec to String", e);
-            }
-            final String loopbackSpecString;
-            try {
-                loopbackSpecString = loopbackSpecification.toJsonString();
-            } catch (ConfigStoreException e) {
-                throw new IllegalArgumentException("Failed to convert loopback ServiceSpec to String", e);
-            }
-
-            StringBuilder error = new StringBuilder();
-            error.append("Equality test failed: Loopback result is not equal to original:\n");
-            error.append("- Original:\n");
-            error.append(originalSpecString);
-            error.append('\n');
-            error.append("- Result:\n");
-            error.append(loopbackSpecString);
-            error.append('\n');
-
-            throw new IllegalArgumentException(error.toString());
-        }
-        return factory;
+    @VisibleForTesting
+    public Generator setConfigTemplateReader(
+        YAMLToInternalMappers.ConfigTemplateReader configTemplateReader)
+    {
+      this.configTemplateReader = configTemplateReader;
+      return this;
     }
 
     public DefaultServiceSpec build() throws Exception {
@@ -689,108 +600,20 @@
     }
   }
 
-    /**
-     * Factory which performs the inverse of {@link DefaultServiceSpec#getBytes()}.
-     */
-    public static class ConfigFactory implements ConfigurationFactory<ServiceSpec> {
-
-        /**
-         * Subtypes to be registered by defaults. This list should include all
-         * {@link PlacementRule}s that are included in the library.
-         */
-        private static final Collection<Class<?>> defaultRegisteredSubtypes = Arrays.asList(
-                AgentRule.class,
-                AndRule.class,
-                AnyMatcher.class,
-                AttributeRule.class,
-                DefaultResourceSpec.class,
-                DefaultVolumeSpec.class,
-                ExactMatcher.class,
-                HostnameRule.class,
-                InvalidPlacementRule.class,
-                IsLocalRegionRule.class,
-                MaxPerAttributeRule.class,
-                MaxPerHostnameRule.class,
-                MaxPerRegionRule.class,
-                MaxPerZoneRule.class,
-                NamedVIPSpec.class,
-                NotRule.class,
-                OrRule.class,
-                PassthroughRule.class,
-                PortSpec.class,
-                RegexMatcher.class,
-                RegionRule.class,
-                RoundRobinByAttributeRule.class,
-                RoundRobinByHostnameRule.class,
-                RoundRobinByRegionRule.class,
-                RoundRobinByZoneRule.class,
-                TaskTypeLabelConverter.class,
-                TaskTypeRule.class,
-                ZoneRule.class,
-                DefaultSecretSpec.class,
-                DefaultHostVolumeSpec.class);
-
-        private final ObjectMapper objectMapper;
-
-        /**
-         * @see DefaultServiceSpec#getConfigurationFactory(ServiceSpec, Collection)
-         */
-        private ConfigFactory(Collection<Class<?>> additionalSubtypes) {
-            objectMapper = SerializationUtils.registerDefaultModules(new ObjectMapper());
-            objectMapper.configure(DeserializationFeature.FAIL_ON_UNKNOWN_PROPERTIES, false);
-            for (Class<?> subtype : defaultRegisteredSubtypes) {
-                objectMapper.registerSubtypes(subtype);
-            }
-            for (Class<?> subtype : additionalSubtypes) {
-                objectMapper.registerSubtypes(subtype);
-            }
-
-            SimpleModule module = new SimpleModule();
-            module.addDeserializer(GoalState.class, new GoalStateDeserializer());
-            objectMapper.registerModule(module);
-        }
+
+  /**
+   * {@link DefaultServiceSpec} builder static inner class.
+   */
+  public static final class Builder {
+    private String name;
 
     private String role;
 
-        @VisibleForTesting
-        public static final Collection<Class<?>> getDefaultRegisteredSubtypes() {
-            return defaultRegisteredSubtypes;
-        }
-
-        /**
-         * Custom deserializer for goal states to accomodate transition from FINISHED to ONCE/FINISH.
-         */
-        public static class GoalStateDeserializer extends StdDeserializer<GoalState> {
-
-            public GoalStateDeserializer() {
-                this(null);
-            }
-
-            protected GoalStateDeserializer(Class<?> vc) {
-                super(vc);
-            }
-
-            @Override
-            public GoalState deserialize(
-                    JsonParser p, DeserializationContext ctxt) throws IOException, JsonParseException {
-                String value = ((TextNode) p.getCodec().readTree(p)).textValue();
-
-                if (value.equals("FINISHED") || value.equals("ONCE")) {
-                    // If an old service spec (e.g. from ZK) had the deprecated "FINISHED" value, convert it to ONCE
-                    // automatically. Note that we block new instances of FINISHED coming in from YAML definitions as of
-                    // Oct 2018. TODO(nickbp): Remove support for "FINISHED" on or after Mar 2019
-                    return GoalState.ONCE;
-                } else if (value.equals("FINISH")) {
-                    return GoalState.FINISH;
-                } else if (value.equals("RUNNING")) {
-                    return GoalState.RUNNING;
-                } else {
-                    LOGGER.warn("Found unknown goal state in config store: {}", value);
-                    return GoalState.UNKNOWN;
-                }
-            }
-        }
-    }
+    private String principal;
+
+    private String user;
+
+    private GoalState goalState;
 
     private String region;
 
