package com.mesosphere.sdk.scheduler.plan;

import com.mesosphere.sdk.offer.CommonIdUtils;
import com.mesosphere.sdk.offer.LaunchOfferRecommendation;
import com.mesosphere.sdk.offer.OfferRecommendation;
import com.mesosphere.sdk.offer.TaskException;
import com.mesosphere.sdk.offer.taskdata.TaskLabelReader;
import com.mesosphere.sdk.specification.GoalState;
import com.mesosphere.sdk.specification.TaskSpec;
import com.mesosphere.sdk.state.GoalStateOverride;
import com.mesosphere.sdk.state.StateStore;

import com.google.common.annotations.VisibleForTesting;
import com.google.protobuf.TextFormat;
import org.apache.mesos.Protos;

import java.util.ArrayList;
import java.util.Collection;
import java.util.HashMap;
import java.util.List;
import java.util.Map;
import java.util.Optional;
import java.util.Set;
import java.util.concurrent.atomic.AtomicBoolean;
import java.util.stream.Collectors;

/**
 * Step which implements the deployment of a pod.
 */
public class DeploymentStep extends AbstractStep {

  protected final StateStore stateStore;

  protected final PodInstanceRequirement podInstanceRequirement;

  private final Map<String, GoalState> goalStateByTaskName;

  private final List<String> errors = new ArrayList<>();

  private final Map<String, String> parameters = new HashMap<>();

  private final AtomicBoolean prepared = new AtomicBoolean(false);

  private Map<Protos.TaskID, TaskStatusPair> tasks = new HashMap<>();

  /**
   * Creates a new instance with the provided {@code name}, initial {@code status}, associated pod instance required
   * by the step, and any {@code errors} to be displayed to the user.
   */
  public DeploymentStep(
      String name,
      PodInstanceRequirement podInstanceRequirement,
      StateStore stateStore,
      Optional<String> namespace)
  {
    super(name, namespace);
    this.stateStore = stateStore;
    this.podInstanceRequirement = podInstanceRequirement;
    this.goalStateByTaskName = new HashMap<>();
    for (TaskSpec taskSpec : podInstanceRequirement.getPodInstance().getPod().getTasks()) {
      String taskName = TaskSpec.getInstanceName(podInstanceRequirement.getPodInstance(), taskSpec);
      this.goalStateByTaskName.put(taskName, taskSpec.getGoal());
    }
    logger.info("Goal states: {}", goalStateByTaskName);
    updateStatus();
  }

  @VisibleForTesting
  static String getDisplayStatus(
      StateStore stateStore,
      Status stepStatus,
      Collection<String> tasksToLaunch)
  {
    // It is valid for some tasks to be paused and not others, i.e. user specified specific task(s) to paused.
    // Only display a PAUSING/PAUSED state in the plan if ALL the tasks are marked as paused.
    boolean allTasksPaused = !tasksToLaunch.isEmpty() && tasksToLaunch.stream()
        .map(stateStore::fetchGoalOverrideStatus)
        .allMatch(goalOverrideStatus -> goalOverrideStatus.target == GoalStateOverride.PAUSED);
    if (allTasksPaused) {
      // Show a custom display status when the task is in or entering a paused state:
      if (stepStatus.isRunning()) {
        return GoalStateOverride.PAUSED.getTransitioningName();
      } else if (stepStatus == Status.COMPLETE || stepStatus == Status.STARTED) {
        return GoalStateOverride.PAUSED.getSerializedName();
      }
    }
    return stepStatus.toString();
  }

  @VisibleForTesting
  @SuppressWarnings("checkstyle:ReturnCount")
  static Optional<Status> getStatus(Set<Status> statuses, boolean hasErrors, boolean isPrepared) {
    // A DeploymentStep should have the "least" status of its consituent tasks.
    // 1 PENDING task and 2 STARTING tasks => PENDING step state
    // 2 STARTING tasks and 1 COMPLETE task=> STARTING step state
    // 3 COMPLETE tasks => COMPLETE step state
    if (hasErrors) {
      return Optional.of(Status.ERROR);
    } else if (statuses.isEmpty()) {
      if (isPrepared) {
        return Optional.of(Status.PREPARED);
      } else {
        return Optional.of(Status.PENDING);
      }
    } else if (statuses.contains(Status.ERROR)) {
      return Optional.of(Status.ERROR);
    } else if (statuses.contains(Status.PENDING)) {
      return Optional.of(Status.PENDING);
    } else if (statuses.contains(Status.PREPARED)) {
      return Optional.of(Status.PREPARED);
    } else if (statuses.contains(Status.STARTING)) {
      return Optional.of(Status.STARTING);
    } else if (statuses.contains(Status.STARTED)) {
      return Optional.of(Status.STARTED);
    } else if (statuses.contains(Status.COMPLETE) && statuses.size() == 1) {
      // If the size of the set statuses == 1, then all tasks have the same status.
      // In this case, the status COMPLETE.
      return Optional.of(Status.COMPLETE);
    }

    // If we don't explicitly handle the new status, we will fall back to the existing parent status.
    return Optional.empty();
  }

  /**
   * Sets the step to an {@code ERROR} state with the provided error message.
   *
   * @return this
   */
  public DeploymentStep addError(String error) {
    this.errors.add(error);
    updateStatus();
    return this;
  }

  /**
   * Sets an initial status (other than {@code PENDING}) for the step. This status may later be updated as
   * Offers/TaskStatuses are received.
   *
   * @return this
   */
  public DeploymentStep updateInitialStatus(Status status) {
    super.setStatus(status);
    return this;
  }

  @Override
  public void updateParameters(Map<String, String> updateParameters) {
    this.parameters.clear();
    this.parameters.putAll(updateParameters);
  }

  @Override
  public void start() {
    // Do nothing.
  }

  @Override
  public Optional<PodInstanceRequirement> getPodInstanceRequirement() {
    return Optional.of(
        PodInstanceRequirement.newBuilder(podInstanceRequirement)
            .environment(parameters)
            .build());
  }

  /**
   * Synchronized to ensure consistency between this and {@link #update(Protos.TaskStatus)}.
   */
  @Override
  public synchronized void updateOfferStatus(Collection<OfferRecommendation> recommendations) {
    tasks.clear();
    recommendations
        .stream()
        .filter(recommendation -> recommendation instanceof LaunchOfferRecommendation)
        .map(recommendation -> ((LaunchOfferRecommendation) recommendation).getTaskInfo())
        .forEach(taskInfo ->
            tasks.put(
                taskInfo.getTaskId(),
                new TaskStatusPair(taskInfo, Status.PREPARED)
            ));

    if (recommendations.isEmpty()) {
      tasks.keySet().forEach(id -> setTaskStatus(id, Status.PREPARED));
    } else {
      tasks.keySet().forEach(id -> setTaskStatus(id, Status.STARTING));
    }

    prepared.set(true);
    updateStatus();
  }

  @Override
  public List<String> getErrors() {
    return errors;
  }

  @Override
  @SuppressWarnings("checkstyle:OverloadMethodsDeclarationOrder")
  public String getDisplayStatus() {
    // NOTE: This is obtained on the fly because it's only effectively needed when someone is actually fetching
    // plan status. Similarly, it can be incorrect for non-recovery deployment steps, as they're only getting
    // updates while they're still deploying.

    // Extract full names of the defined tasks, e.g. "pod-0-task":
    Collection<String> taskFullNames = podInstanceRequirement
        .getPodInstance()
        .getPod()
        .getTasks()
        .stream()
        .map(taskSpec ->
            TaskSpec.getInstanceName(podInstanceRequirement.getPodInstance(), taskSpec)
        )
        .collect(Collectors.toList());
    return getDisplayStatus(stateStore, super.getStatus(), taskFullNames);
  }

  /**
   * Synchronized to ensure consistency between this and {@link #updateOfferStatus(Collection)}.
   */
  @Override
  public synchronized void update(Protos.TaskStatus status) {
    logger.debug("Step {} received status: {}", getName(), TextFormat.shortDebugString(status));

    if (!tasks.containsKey(status.getTaskId())) {
      logger.debug("Step {} ignoring irrelevant TaskStatus: {}",
          getName(), TextFormat.shortDebugString(status));
      return;
    }

    if (isComplete()) {
      logger.debug("Step {} ignoring TaskStatus due to being Complete: {}",
          getName(), TextFormat.shortDebugString(status));
      return;
    }

    switch (status.getState()) {
      case TASK_ERROR:
      case TASK_FAILED:
      case TASK_KILLED:
      case TASK_KILLING:
      case TASK_LOST:
        setTaskStatus(status.getTaskId(), Status.PENDING);
        break;
      case TASK_STAGING:
      case TASK_STARTING:
        setTaskStatus(status.getTaskId(), Status.STARTING);
        break;
      case TASK_RUNNING: {
        Protos.TaskInfo taskInfo = tasks.get(status.getTaskId()).getTaskInfo();
        GoalState goalState = getGoalState(status.getTaskId());
        if (goalState.equals(GoalState.RUNNING)
            && new TaskLabelReader(taskInfo).isReadinessCheckSucceeded(status))
        {
          setTaskStatus(status.getTaskId(), Status.COMPLETE);
        } else {
          setTaskStatus(status.getTaskId(), Status.STARTED);
        }
<<<<<<< HEAD

        switch (status.getState()) {
            case TASK_ERROR:
            case TASK_FAILED:
            case TASK_KILLED:
            case TASK_KILLING:
            case TASK_LOST:
                setTaskStatus(status.getTaskId(), Status.PENDING);
                break;
            case TASK_STAGING:
            case TASK_STARTING:
                setTaskStatus(status.getTaskId(), Status.STARTING);
                break;
            case TASK_RUNNING: {
                Protos.TaskInfo taskInfo = tasks.get(status.getTaskId()).getTaskInfo();
                GoalState goalState = getGoalState(status.getTaskId());
                if (goalState.equals(GoalState.RUNNING)
                        && new TaskLabelReader(taskInfo).isReadinessCheckSucceeded(status)) {
                    setTaskStatus(status.getTaskId(), Status.COMPLETE);
                } else {
                    setTaskStatus(status.getTaskId(), Status.STARTED);
                }
                break;
            }
            case TASK_FINISHED: {
                GoalState goalState = getGoalState(status.getTaskId());
                switch (goalState) {
                case FINISH:
                    // fall through
                case ONCE:
                    // The task is FINISHED, which is what the GoalState prescribed. All done!
                    setTaskStatus(status.getTaskId(), Status.COMPLETE);
                    break;
                case RUNNING:
                    // This task isn't supposed to be finished! Mark the Step as PENDING so that we relaunch it.
                    setTaskStatus(status.getTaskId(), Status.PENDING);
                    break;
                case UNKNOWN:
                default:
                    throw new IllegalArgumentException(String.format("Unsupported goal state %s for task %s",
                            goalState, status.getTaskId().getValue()));
                }
                break;
            }
            default:
                logger.error("Failed to process unexpected state: " + status.getState());
=======
        break;
      }
      case TASK_FINISHED: {
        GoalState goalState = getGoalState(status.getTaskId());
        if (
            goalState.equals(GoalState.ONCE) ||
                goalState.equals(GoalState.FINISH) ||
                goalState.equals(GoalState.FINISHED))
        {
          setTaskStatus(status.getTaskId(), Status.COMPLETE);
        } else {
          setTaskStatus(status.getTaskId(), Status.PENDING);
>>>>>>> a9019b3e
        }
        break;
      }
      default:
        logger.error("Failed to process unexpected state: " + status.getState());
    }

    updateStatus();
  }

  private GoalState getGoalState(Protos.TaskID taskId) {
    try {
      String taskName = CommonIdUtils.toTaskName(taskId);
      GoalState goalState = goalStateByTaskName.get(taskName);
      if (goalState == null) {
        throw new TaskException(String.format(
            "No GoalState found for task %s: %s", taskName, goalStateByTaskName));
      }
      return goalState;
    } catch (TaskException e) {
      logger.error(String.format("Failed to get goal state for step %s with status %s",
          getName(), getStatus()), e);
      return GoalState.UNKNOWN;
    }
  }

  /**
   * WARNING: This is a private method for a reason.  Callers must validate that the taskID is already present in the
   * tasks map.
   */
  private String getTaskName(Protos.TaskID taskID) {
    return tasks.get(taskID).getTaskInfo().getName();
  }

  private void setOverrideStatus(Protos.TaskID taskID, Status status) {
    GoalStateOverride.Status overrideStatus =
        stateStore.fetchGoalOverrideStatus(getTaskName(taskID));

    if (!GoalStateOverride.Progress.COMPLETE.equals(overrideStatus.progress)) {
      logger.info("Goal override status: {}", overrideStatus);
      GoalStateOverride.Progress progress = GoalStateOverride.Status.translateStatus(status);
      stateStore.storeGoalOverrideStatus(
          getTaskName(taskID),
          overrideStatus.target.newStatus(progress));
    }
  }

  private void setTaskStatus(Protos.TaskID taskID, Status status) {
    if (tasks.containsKey(taskID)) {
      // Update the TaskStatusPair with the new status:
      tasks.replace(taskID, new TaskStatusPair(tasks.get(taskID).getTaskInfo(), status));
    }

    setOverrideStatus(taskID, status);

    if (isPending()) {
      prepared.set(false);
    }
  }

  private void updateStatus() {
    Set<Status> taskStatuses = tasks.values().stream()
        .map(task -> task.getStatus())
        .collect(Collectors.toSet());
    Optional<Status> status = getStatus(taskStatuses, !getErrors().isEmpty(), prepared.get());
    if (status.isPresent()) {
      super.setStatus(status.get());
    } else {
      logger.warn(
          "The minimum status of the set of task statuses, {}, is not explicitly handled. " +
          "Leaving current step status as-is: {} {}",
          taskStatuses,
          super.getName(),
          super.getStatus()
      );
    }
  }

  @VisibleForTesting
  static class TaskStatusPair {
    private final Protos.TaskInfo taskInfo;

    private final Status status;

    public TaskStatusPair(Protos.TaskInfo taskInfo, Status status) {
      this.taskInfo = taskInfo;
      this.status = status;
    }

    public Protos.TaskInfo getTaskInfo() {
      return taskInfo;
    }

    public Status getStatus() {
      return status;
    }

    @Override
    public String toString() {
      return String.format(
          "%s(%s):%s",
          taskInfo.getName(),
          taskInfo.getTaskId().getValue(),
          status
      );
    }
  }
}<|MERGE_RESOLUTION|>--- conflicted
+++ resolved
@@ -1,5 +1,7 @@
 package com.mesosphere.sdk.scheduler.plan;
 
+import com.google.common.annotations.VisibleForTesting;
+import com.google.protobuf.TextFormat;
 import com.mesosphere.sdk.offer.CommonIdUtils;
 import com.mesosphere.sdk.offer.LaunchOfferRecommendation;
 import com.mesosphere.sdk.offer.OfferRecommendation;
@@ -9,9 +11,6 @@
 import com.mesosphere.sdk.specification.TaskSpec;
 import com.mesosphere.sdk.state.GoalStateOverride;
 import com.mesosphere.sdk.state.StateStore;
-
-import com.google.common.annotations.VisibleForTesting;
-import com.google.protobuf.TextFormat;
 import org.apache.mesos.Protos;
 
 import java.util.ArrayList;
@@ -39,9 +38,9 @@
 
   private final Map<String, String> parameters = new HashMap<>();
 
+  private Map<Protos.TaskID, TaskStatusPair> tasks = new HashMap<>();
+
   private final AtomicBoolean prepared = new AtomicBoolean(false);
-
-  private Map<Protos.TaskID, TaskStatusPair> tasks = new HashMap<>();
 
   /**
    * Creates a new instance with the provided {@code name}, initial {@code status}, associated pod instance required
@@ -65,63 +64,6 @@
     updateStatus();
   }
 
-  @VisibleForTesting
-  static String getDisplayStatus(
-      StateStore stateStore,
-      Status stepStatus,
-      Collection<String> tasksToLaunch)
-  {
-    // It is valid for some tasks to be paused and not others, i.e. user specified specific task(s) to paused.
-    // Only display a PAUSING/PAUSED state in the plan if ALL the tasks are marked as paused.
-    boolean allTasksPaused = !tasksToLaunch.isEmpty() && tasksToLaunch.stream()
-        .map(stateStore::fetchGoalOverrideStatus)
-        .allMatch(goalOverrideStatus -> goalOverrideStatus.target == GoalStateOverride.PAUSED);
-    if (allTasksPaused) {
-      // Show a custom display status when the task is in or entering a paused state:
-      if (stepStatus.isRunning()) {
-        return GoalStateOverride.PAUSED.getTransitioningName();
-      } else if (stepStatus == Status.COMPLETE || stepStatus == Status.STARTED) {
-        return GoalStateOverride.PAUSED.getSerializedName();
-      }
-    }
-    return stepStatus.toString();
-  }
-
-  @VisibleForTesting
-  @SuppressWarnings("checkstyle:ReturnCount")
-  static Optional<Status> getStatus(Set<Status> statuses, boolean hasErrors, boolean isPrepared) {
-    // A DeploymentStep should have the "least" status of its consituent tasks.
-    // 1 PENDING task and 2 STARTING tasks => PENDING step state
-    // 2 STARTING tasks and 1 COMPLETE task=> STARTING step state
-    // 3 COMPLETE tasks => COMPLETE step state
-    if (hasErrors) {
-      return Optional.of(Status.ERROR);
-    } else if (statuses.isEmpty()) {
-      if (isPrepared) {
-        return Optional.of(Status.PREPARED);
-      } else {
-        return Optional.of(Status.PENDING);
-      }
-    } else if (statuses.contains(Status.ERROR)) {
-      return Optional.of(Status.ERROR);
-    } else if (statuses.contains(Status.PENDING)) {
-      return Optional.of(Status.PENDING);
-    } else if (statuses.contains(Status.PREPARED)) {
-      return Optional.of(Status.PREPARED);
-    } else if (statuses.contains(Status.STARTING)) {
-      return Optional.of(Status.STARTING);
-    } else if (statuses.contains(Status.STARTED)) {
-      return Optional.of(Status.STARTED);
-    } else if (statuses.contains(Status.COMPLETE) && statuses.size() == 1) {
-      // If the size of the set statuses == 1, then all tasks have the same status.
-      // In this case, the status COMPLETE.
-      return Optional.of(Status.COMPLETE);
-    }
-
-    // If we don't explicitly handle the new status, we will fall back to the existing parent status.
-    return Optional.empty();
-  }
-
   /**
    * Sets the step to an {@code ERROR} state with the provided error message.
    *
@@ -145,9 +87,9 @@
   }
 
   @Override
-  public void updateParameters(Map<String, String> updateParameters) {
+  public void updateParameters(Map<String, String> parameters) {
     this.parameters.clear();
-    this.parameters.putAll(updateParameters);
+    this.parameters.putAll(parameters);
   }
 
   @Override
@@ -169,15 +111,10 @@
   @Override
   public synchronized void updateOfferStatus(Collection<OfferRecommendation> recommendations) {
     tasks.clear();
-    recommendations
-        .stream()
+    recommendations.stream()
         .filter(recommendation -> recommendation instanceof LaunchOfferRecommendation)
         .map(recommendation -> ((LaunchOfferRecommendation) recommendation).getTaskInfo())
-        .forEach(taskInfo ->
-            tasks.put(
-                taskInfo.getTaskId(),
-                new TaskStatusPair(taskInfo, Status.PREPARED)
-            ));
+        .forEach(taskInfo -> tasks.put(taskInfo.getTaskId(), new TaskStatusPair(taskInfo, Status.PREPARED)));
 
     if (recommendations.isEmpty()) {
       tasks.keySet().forEach(id -> setTaskStatus(id, Status.PREPARED));
@@ -195,21 +132,14 @@
   }
 
   @Override
-  @SuppressWarnings("checkstyle:OverloadMethodsDeclarationOrder")
   public String getDisplayStatus() {
     // NOTE: This is obtained on the fly because it's only effectively needed when someone is actually fetching
     // plan status. Similarly, it can be incorrect for non-recovery deployment steps, as they're only getting
     // updates while they're still deploying.
 
     // Extract full names of the defined tasks, e.g. "pod-0-task":
-    Collection<String> taskFullNames = podInstanceRequirement
-        .getPodInstance()
-        .getPod()
-        .getTasks()
-        .stream()
-        .map(taskSpec ->
-            TaskSpec.getInstanceName(podInstanceRequirement.getPodInstance(), taskSpec)
-        )
+    Collection<String> taskFullNames = podInstanceRequirement.getPodInstance().getPod().getTasks().stream()
+        .map(taskSpec -> TaskSpec.getInstanceName(podInstanceRequirement.getPodInstance(), taskSpec))
         .collect(Collectors.toList());
     return getDisplayStatus(stateStore, super.getStatus(), taskFullNames);
   }
@@ -255,67 +185,25 @@
         } else {
           setTaskStatus(status.getTaskId(), Status.STARTED);
         }
-<<<<<<< HEAD
-
-        switch (status.getState()) {
-            case TASK_ERROR:
-            case TASK_FAILED:
-            case TASK_KILLED:
-            case TASK_KILLING:
-            case TASK_LOST:
-                setTaskStatus(status.getTaskId(), Status.PENDING);
-                break;
-            case TASK_STAGING:
-            case TASK_STARTING:
-                setTaskStatus(status.getTaskId(), Status.STARTING);
-                break;
-            case TASK_RUNNING: {
-                Protos.TaskInfo taskInfo = tasks.get(status.getTaskId()).getTaskInfo();
-                GoalState goalState = getGoalState(status.getTaskId());
-                if (goalState.equals(GoalState.RUNNING)
-                        && new TaskLabelReader(taskInfo).isReadinessCheckSucceeded(status)) {
-                    setTaskStatus(status.getTaskId(), Status.COMPLETE);
-                } else {
-                    setTaskStatus(status.getTaskId(), Status.STARTED);
-                }
-                break;
-            }
-            case TASK_FINISHED: {
-                GoalState goalState = getGoalState(status.getTaskId());
-                switch (goalState) {
-                case FINISH:
-                    // fall through
-                case ONCE:
-                    // The task is FINISHED, which is what the GoalState prescribed. All done!
-                    setTaskStatus(status.getTaskId(), Status.COMPLETE);
-                    break;
-                case RUNNING:
-                    // This task isn't supposed to be finished! Mark the Step as PENDING so that we relaunch it.
-                    setTaskStatus(status.getTaskId(), Status.PENDING);
-                    break;
-                case UNKNOWN:
-                default:
-                    throw new IllegalArgumentException(String.format("Unsupported goal state %s for task %s",
-                            goalState, status.getTaskId().getValue()));
-                }
-                break;
-            }
-            default:
-                logger.error("Failed to process unexpected state: " + status.getState());
-=======
         break;
       }
       case TASK_FINISHED: {
         GoalState goalState = getGoalState(status.getTaskId());
-        if (
-            goalState.equals(GoalState.ONCE) ||
-                goalState.equals(GoalState.FINISH) ||
-                goalState.equals(GoalState.FINISHED))
-        {
-          setTaskStatus(status.getTaskId(), Status.COMPLETE);
-        } else {
-          setTaskStatus(status.getTaskId(), Status.PENDING);
->>>>>>> a9019b3e
+        switch (goalState) {
+          case FINISH:
+            // fall through
+          case ONCE:
+            // The task is FINISHED, which is what the GoalState prescribed. All done!
+            setTaskStatus(status.getTaskId(), Status.COMPLETE);
+            break;
+          case RUNNING:
+            // This task isn't supposed to be finished! Mark the Step as PENDING so that we relaunch it.
+            setTaskStatus(status.getTaskId(), Status.PENDING);
+            break;
+          case UNKNOWN:
+          default:
+            throw new IllegalArgumentException(String.format("Unsupported goal state %s for task %s",
+                goalState, status.getTaskId().getValue()));
         }
         break;
       }
@@ -351,8 +239,7 @@
   }
 
   private void setOverrideStatus(Protos.TaskID taskID, Status status) {
-    GoalStateOverride.Status overrideStatus =
-        stateStore.fetchGoalOverrideStatus(getTaskName(taskID));
+    GoalStateOverride.Status overrideStatus = stateStore.fetchGoalOverrideStatus(getTaskName(taskID));
 
     if (!GoalStateOverride.Progress.COMPLETE.equals(overrideStatus.progress)) {
       logger.info("Goal override status: {}", overrideStatus);
@@ -384,14 +271,61 @@
     if (status.isPresent()) {
       super.setStatus(status.get());
     } else {
-      logger.warn(
-          "The minimum status of the set of task statuses, {}, is not explicitly handled. " +
-          "Leaving current step status as-is: {} {}",
-          taskStatuses,
-          super.getName(),
-          super.getStatus()
-      );
-    }
+      logger.warn("The minimum status of the set of task statuses, {}, is not explicitly handled. " +
+          "Leaving current step status as-is: {} {}", taskStatuses, super.getName(), super.getStatus());
+    }
+  }
+
+  @VisibleForTesting
+  static String getDisplayStatus(StateStore stateStore, Status stepStatus, Collection<String> tasksToLaunch) {
+    // It is valid for some tasks to be paused and not others, i.e. user specified specific task(s) to paused.
+    // Only display a PAUSING/PAUSED state in the plan if ALL the tasks are marked as paused.
+    boolean allTasksPaused = !tasksToLaunch.isEmpty() && tasksToLaunch.stream()
+        .map(taskName -> stateStore.fetchGoalOverrideStatus(taskName))
+        .allMatch(goalOverrideStatus -> goalOverrideStatus.target == GoalStateOverride.PAUSED);
+    if (allTasksPaused) {
+      // Show a custom display status when the task is in or entering a paused state:
+      if (stepStatus.isRunning()) {
+        return GoalStateOverride.PAUSED.getTransitioningName();
+      } else if (stepStatus == Status.COMPLETE || stepStatus == Status.STARTED) {
+        return GoalStateOverride.PAUSED.getSerializedName();
+      }
+    }
+    return stepStatus.toString();
+  }
+
+  @VisibleForTesting
+  static Optional<Status> getStatus(Set<Status> statuses, boolean hasErrors, boolean isPrepared) {
+    // A DeploymentStep should have the "least" status of its consituent tasks.
+    // 1 PENDING task and 2 STARTING tasks => PENDING step state
+    // 2 STARTING tasks and 1 COMPLETE task=> STARTING step state
+    // 3 COMPLETE tasks => COMPLETE step state
+    if (hasErrors) {
+      return Optional.of(Status.ERROR);
+    } else if (statuses.isEmpty()) {
+      if (isPrepared) {
+        return Optional.of(Status.PREPARED);
+      } else {
+        return Optional.of(Status.PENDING);
+      }
+    } else if (statuses.contains(Status.ERROR)) {
+      return Optional.of(Status.ERROR);
+    } else if (statuses.contains(Status.PENDING)) {
+      return Optional.of(Status.PENDING);
+    } else if (statuses.contains(Status.PREPARED)) {
+      return Optional.of(Status.PREPARED);
+    } else if (statuses.contains(Status.STARTING)) {
+      return Optional.of(Status.STARTING);
+    } else if (statuses.contains(Status.STARTED)) {
+      return Optional.of(Status.STARTED);
+    } else if (statuses.contains(Status.COMPLETE) && statuses.size() == 1) {
+      // If the size of the set statuses == 1, then all tasks have the same status.
+      // In this case, the status COMPLETE.
+      return Optional.of(Status.COMPLETE);
+    }
+
+    // If we don't explicitly handle the new status, we will fall back to the existing parent status.
+    return Optional.empty();
   }
 
   @VisibleForTesting
@@ -415,12 +349,7 @@
 
     @Override
     public String toString() {
-      return String.format(
-          "%s(%s):%s",
-          taskInfo.getName(),
-          taskInfo.getTaskId().getValue(),
-          status
-      );
+      return String.format("%s(%s):%s", taskInfo.getName(), taskInfo.getTaskId().getValue(), status);
     }
   }
 }