--- conflicted
+++ resolved
@@ -197,54 +197,6 @@
         } else {
           setTaskStatus(status.getTaskId(), Status.STARTED);
         }
-<<<<<<< HEAD
-
-        switch (status.getState()) {
-            case TASK_ERROR:
-            case TASK_FAILED:
-            case TASK_KILLED:
-            case TASK_KILLING:
-            case TASK_LOST:
-                setTaskStatus(status.getTaskId(), Status.PENDING);
-                break;
-            case TASK_STAGING:
-            case TASK_STARTING:
-                setTaskStatus(status.getTaskId(), Status.STARTING);
-                break;
-            case TASK_RUNNING: {
-                Protos.TaskInfo taskInfo = tasks.get(status.getTaskId()).getTaskInfo();
-                GoalState goalState = getGoalState(status.getTaskId());
-                if (goalState.equals(GoalState.RUNNING)
-                        && new TaskLabelReader(taskInfo).isReadinessCheckSucceeded(status)) {
-                    setTaskStatus(status.getTaskId(), Status.COMPLETE);
-                } else {
-                    setTaskStatus(status.getTaskId(), Status.STARTED);
-                }
-                break;
-            }
-            case TASK_FINISHED: {
-                GoalState goalState = getGoalState(status.getTaskId());
-                switch (goalState) {
-                case FINISH:
-                    // fall through
-                case ONCE:
-                    // The task is FINISHED, which is what the GoalState prescribed. All done!
-                    setTaskStatus(status.getTaskId(), Status.COMPLETE);
-                    break;
-                case RUNNING:
-                    // This task isn't supposed to be finished! Mark the Step as PENDING so that we relaunch it.
-                    setTaskStatus(status.getTaskId(), Status.PENDING);
-                    break;
-                case UNKNOWN:
-                default:
-                    throw new IllegalArgumentException(String.format("Unsupported goal state %s for task %s",
-                            goalState, status.getTaskId().getValue()));
-                }
-                break;
-            }
-            default:
-                logger.error("Failed to process unexpected state: " + status.getState());
-=======
         break;
       }
       case TASK_FINISHED: {
@@ -265,7 +217,6 @@
             throw new IllegalArgumentException(String.format(
                 "Unsupported goal state %s for task %s",
                 goalState, status.getTaskId().getValue()));
->>>>>>> cebb9359
         }
         break;
       }
