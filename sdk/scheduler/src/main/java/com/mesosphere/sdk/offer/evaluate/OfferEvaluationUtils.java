package com.mesosphere.sdk.offer.evaluate;

<<<<<<< HEAD
import com.google.protobuf.TextFormat;
import com.mesosphere.sdk.offer.*;
=======
import com.mesosphere.sdk.offer.MesosResource;
import com.mesosphere.sdk.offer.MesosResourcePool;
import com.mesosphere.sdk.offer.OfferRecommendation;
import com.mesosphere.sdk.offer.ReserveOfferRecommendation;
import com.mesosphere.sdk.offer.ResourceBuilder;
import com.mesosphere.sdk.offer.ResourceUtils;
import com.mesosphere.sdk.offer.UnreserveOfferRecommendation;
import com.mesosphere.sdk.offer.ValueUtils;
>>>>>>> 240adfd2
import com.mesosphere.sdk.offer.taskdata.AttributeStringUtils;
import com.mesosphere.sdk.specification.DefaultResourceSpec;
import com.mesosphere.sdk.specification.PodSpec;
import com.mesosphere.sdk.specification.ResourceSpec;
import com.mesosphere.sdk.specification.TaskSpec;

import org.apache.mesos.Protos;
import org.slf4j.Logger;

import java.util.Collections;
import java.util.Objects;
import java.util.Optional;

/**
 * This class encapsulates shared offer evaluation logic for evaluation stages.
 */
final class OfferEvaluationUtils {

  private OfferEvaluationUtils() {}

  static ReserveEvaluationOutcome evaluateSimpleResource(
      Logger logger,
      OfferEvaluationStage offerEvaluationStage,
      ResourceSpec resourceSpec,
      Optional<String> resourceId,
      Optional<String> resourceNamespace,
      MesosResourcePool mesosResourcePool)
  {

    Optional<MesosResource> mesosResourceOptional;
    if (!resourceId.isPresent()) {
      mesosResourceOptional = mesosResourcePool.consumeReservableMerged(
          resourceSpec.getName(), resourceSpec.getValue(), resourceSpec.getPreReservedRole());
    } else {
      mesosResourceOptional = mesosResourcePool.consumeReserved(
          resourceSpec.getName(), resourceSpec.getValue(), resourceId.get());
    }
    if (!mesosResourceOptional.isPresent()) {
      return new ReserveEvaluationOutcome(
          EvaluationOutcome.fail(
              offerEvaluationStage,
              "Offer failed to satisfy: %s with resourceId: %s",
              resourceSpec,
              resourceId)
              .build(),
          null);
    }

    OfferRecommendation offerRecommendation = null;
    MesosResource mesosResource = mesosResourceOptional.get();

    if (ValueUtils.equal(mesosResource.getValue(), resourceSpec.getValue())) {
      logger.info("Resource '{}' matches required value {}: wanted {}, got {}",
          resourceSpec.getName(),
          resourceId.isPresent() ? "(previously reserved)" : "(requires RESERVE operation)",
          AttributeStringUtils.toString(resourceSpec.getValue()),
          AttributeStringUtils.toString(mesosResource.getValue()));

      if (!resourceId.isPresent()) {
        // Initial reservation of resources
        Protos.Resource resource = ResourceBuilder
            .fromSpec(resourceSpec, resourceId, resourceNamespace)
            .setMesosResource(mesosResource)
            .build();
        offerRecommendation =
            new ReserveOfferRecommendation(mesosResourcePool.getOffer(), resource);
        return new ReserveEvaluationOutcome(
            EvaluationOutcome.pass(
                offerEvaluationStage,
                Collections.singletonList(offerRecommendation),
                "Offer contains sufficient '%s': for resource: '%s' with resourceId: '%s'",
                resourceSpec.getName(),
                resourceSpec,
                resourceId)
                .mesosResource(mesosResource)
                .build(),
            ResourceUtils.getResourceId(resource).get());
      } else {
        return new ReserveEvaluationOutcome(
            EvaluationOutcome.pass(
                offerEvaluationStage,
                Collections.emptyList(),
                "Offer contains sufficient previously reserved '%s':" +
                    " for resource: '%s' with resourceId: '%s'",
                resourceSpec.getName(),
                resourceSpec,
                resourceId)
                .mesosResource(mesosResource)
                .build(),
            resourceId.get());
      }
    } else {
      Protos.Value difference =
          ValueUtils.subtract(resourceSpec.getValue(), mesosResource.getValue());
      if (ValueUtils.compare(difference, ValueUtils.getZero(difference.getType())) > 0) {
        logger.info(
            "Reservation for resource '{}' needs increasing from current '{}' to required '{}' " +
                "(add: '{}' from role: '{}')",
            resourceSpec.getName(),
            AttributeStringUtils.toString(mesosResource.getValue()),
            AttributeStringUtils.toString(resourceSpec.getValue()),
            AttributeStringUtils.toString(difference),
            resourceSpec.getPreReservedRole()
        );

        ResourceSpec requiredAdditionalResources = DefaultResourceSpec.newBuilder(resourceSpec)
            .value(difference)
            .build();
        mesosResourceOptional = mesosResourcePool.consumeReservableMerged(
            requiredAdditionalResources.getName(),
            requiredAdditionalResources.getValue(),
            resourceSpec.getPreReservedRole());

        if (!mesosResourceOptional.isPresent()) {
<<<<<<< HEAD
            if (!resourceId.isPresent()) {
                return new ReserveEvaluationOutcome(
                        fail(
                                offerEvaluationStage,
                                "Offer lacks sufficient unreserved '%s' with role '%s' for new reservation: '%s'",
                                resourceSpec.getName(),
                                resourceSpec.getPreReservedRole(),
                                resourceSpec)
                                .build(),
                        null);
            } else {
                return new ReserveEvaluationOutcome(
                        fail(
                                offerEvaluationStage,
                                "Offer lacks previously reserved '%s' with resourceId: '%s' for resource: '%s'",
                                resourceSpec.getName(),
                                resourceId.get(),
                                resourceSpec)
                                .build(),
                        null);
            }
        }

        OfferRecommendation offerRecommendation = null;
        MesosResource mesosResource = mesosResourceOptional.get();

        if (ValueUtils.equal(mesosResource.getValue(), resourceSpec.getValue())) {
            logger.info("Resource '{}' matches required value {}: wanted {}, got {}",
                    resourceSpec.getName(),
                    resourceId.isPresent() ? "(previously reserved)" : "(requires RESERVE operation)",
                    AttributeStringUtils.toString(resourceSpec.getValue()),
                    AttributeStringUtils.toString(mesosResource.getValue()));

            if (!resourceId.isPresent()) {
                // Initial reservation of resources
                Protos.Resource resource = ResourceBuilder.fromSpec(resourceSpec, Optional.empty(), resourceNamespace)
                        .setMesosResource(mesosResource)
                        .build();
                offerRecommendation = new ReserveOfferRecommendation(mesosResourcePool.getOffer(), resource);
                String newResourceId = ResourceUtils.getResourceId(resource).get();
                return new ReserveEvaluationOutcome(
                        pass(
                                offerEvaluationStage,
                                Arrays.asList(offerRecommendation),
                                "Offer contains sufficient unreserved '%s', generated new resourceId: '%s' " +
                                            "for new reservation: '%s'",
                                resourceSpec.getName(),
                                newResourceId,
                                resourceSpec)
                                .mesosResource(mesosResource)
                                .build(),
                        newResourceId);
            } else {
                return new ReserveEvaluationOutcome(
                        pass(
                                offerEvaluationStage,
                                Collections.emptyList(),
                                "Offer contains previously reserved '%s' with resourceId: '%s' for resource: '%s'",
                                resourceSpec.getName(),
                                resourceId.get(),
                                resourceSpec)
                                .mesosResource(mesosResource)
                                .build(),
                        resourceId.get());
            }
        } else {
            Protos.Value difference = ValueUtils.subtract(resourceSpec.getValue(), mesosResource.getValue());
            if (ValueUtils.compare(difference, ValueUtils.getZero(difference.getType())) > 0) {
                logger.info("Reservation for resource '{}' needs increasing from current '{}' to required '{}' " +
                                "(add: '{}' from role: '{}')",
                        resourceSpec.getName(),
                        AttributeStringUtils.toString(mesosResource.getValue()),
                        AttributeStringUtils.toString(resourceSpec.getValue()),
                        AttributeStringUtils.toString(difference),
                        resourceSpec.getPreReservedRole());

                ResourceSpec requiredAdditionalResources = DefaultResourceSpec.newBuilder(resourceSpec)
                        .value(difference)
                        .build();
                mesosResourceOptional = mesosResourcePool.consumeReservableMerged(
                        requiredAdditionalResources.getName(),
                        requiredAdditionalResources.getValue(),
                        resourceSpec.getPreReservedRole());

                if (!mesosResourceOptional.isPresent()) {
                    return new ReserveEvaluationOutcome(
                            fail(offerEvaluationStage,
                                    "Insufficient resources to increase reservation of existing '%s' resource '%s' " +
                                            "with resourceId '%s': needed %s",
                                    resourceSpec.getName(),
                                    resourceSpec,
                                    resourceId,
                                    AttributeStringUtils.toString(difference))
                                    .build(),
                            null);
                }

                mesosResource = mesosResourceOptional.get();
                Protos.Resource resource = ResourceBuilder.fromSpec(resourceSpec, resourceId, resourceNamespace)
                        .setValue(mesosResource.getValue())
                        .build();
                // Reservation of additional resources
                offerRecommendation = new ReserveOfferRecommendation(mesosResourcePool.getOffer(), resource);
                return new ReserveEvaluationOutcome(
                        pass(
                                offerEvaluationStage,
                                Arrays.asList(offerRecommendation),
                                "Offer contains sufficient '%s' to increase desired resource by %s: " +
                                        "resourceId: '%s': '%s'",
                                resourceSpec.getName(),
                                TextFormat.shortDebugString(difference),
                                resourceId,
                                resourceSpec)
                                .mesosResource(mesosResource)
                                .build(),
                        ResourceUtils.getResourceId(resource).get());
            } else {
                Protos.Value unreserve = ValueUtils.subtract(mesosResource.getValue(), resourceSpec.getValue());
                logger.info("Reservation for resource '{}' needs decreasing from current {} to required {} " +
                        "(subtract: {})",
                        resourceSpec.getName(),
                        AttributeStringUtils.toString(mesosResource.getValue()),
                        AttributeStringUtils.toString(resourceSpec.getValue()),
                        AttributeStringUtils.toString(unreserve));

                Protos.Resource resource = ResourceBuilder.fromSpec(resourceSpec, resourceId, resourceNamespace)
                        .setValue(unreserve)
                        .build();
                // Unreservation of no longer needed resources
                offerRecommendation = new UnreserveOfferRecommendation(mesosResourcePool.getOffer(), resource);
                return new ReserveEvaluationOutcome(
                        pass(
                                offerEvaluationStage,
                                Arrays.asList(offerRecommendation),
                                "Decreased '%s' by %s for desired resource with resourceId: '%s': %s",
                                resourceSpec.getName(),
                                TextFormat.shortDebugString(unreserve),
                                resourceId,
                                resourceSpec)
                                .mesosResource(mesosResource)
                                .build(),
                        ResourceUtils.getResourceId(resource).get());
            }
        }
=======
          return new ReserveEvaluationOutcome(
              EvaluationOutcome.fail(offerEvaluationStage,
                  "Insufficient resources to increase reservation of existing resource '%s' with " +
                      "resourceId '%s': needed %s",
                  resourceSpec,
                  resourceId,
                  AttributeStringUtils.toString(difference))
                  .build(),
              null);
        }

        mesosResource = mesosResourceOptional.get();
        Protos.Resource resource = ResourceBuilder
            .fromSpec(resourceSpec, resourceId, resourceNamespace)
            .setValue(mesosResource.getValue())
            .build();
        // Reservation of additional resources
        offerRecommendation =
            new ReserveOfferRecommendation(mesosResourcePool.getOffer(), resource);
        return new ReserveEvaluationOutcome(
            EvaluationOutcome.pass(
                offerEvaluationStage,
                Collections.singletonList(offerRecommendation),
                "Offer contains sufficient '%s': for " +
                    "increasing resource: '%s' with resourceId: '%s'",
                resourceSpec.getName(),
                resourceSpec,
                resourceId)
                .mesosResource(mesosResource)
                .build(),
            ResourceUtils.getResourceId(resource).get());
      } else {
        Protos.Value unreserve =
            ValueUtils.subtract(mesosResource.getValue(), resourceSpec.getValue());
        logger.info(
            "Reservation for resource '{}' needs decreasing from current {} to required {} " +
                "(subtract: {})",
            resourceSpec.getName(),
            AttributeStringUtils.toString(mesosResource.getValue()),
            AttributeStringUtils.toString(resourceSpec.getValue()),
            AttributeStringUtils.toString(Objects.requireNonNull(unreserve)));

        Protos.Resource resource = ResourceBuilder
            .fromSpec(resourceSpec, resourceId, resourceNamespace)
            .setValue(unreserve)
            .build();
        // Unreservation of no longer needed resources
        offerRecommendation =
            new UnreserveOfferRecommendation(mesosResourcePool.getOffer(), resource);
        return new ReserveEvaluationOutcome(
            EvaluationOutcome.pass(
                offerEvaluationStage,
                Collections.singletonList(offerRecommendation),
                "Decreased '%s': for resource: '%s' with resourceId: '%s'",
                resourceSpec.getName(),
                resourceSpec,
                resourceId)
                .mesosResource(mesosResource)
                .build(),
            ResourceUtils.getResourceId(resource).get());
      }
    }
  }

  public static Optional<String> getRole(PodSpec podSpec) {
    return podSpec.getTasks().stream()
        .map(TaskSpec::getResourceSet)
        .flatMap(resourceSet -> resourceSet.getResources().stream())
        .map(ResourceSpec::getRole)
        .findFirst();
  }

  static void setProtos(
      PodInfoBuilder podInfoBuilder,
      Protos.Resource resource,
      Optional<String> taskName)
  {
    if (taskName.isPresent()) {
      Protos.TaskInfo.Builder taskBuilder = podInfoBuilder.getTaskBuilder(taskName.get());
      taskBuilder.addResources(resource);
    } else {
      Protos.ExecutorInfo.Builder executorBuilder = podInfoBuilder.getExecutorBuilder().get();
      executorBuilder.addResources(resource);
>>>>>>> 240adfd2
    }
  }

  public static boolean isRunningExecutor(PodInfoBuilder podInfoBuilder, Protos.Offer offer) {
    if (!podInfoBuilder.getExecutorBuilder().isPresent()) {
      return false;
    }

    for (Protos.ExecutorID execId : offer.getExecutorIdsList()) {
      if (execId.equals(podInfoBuilder.getExecutorBuilder().get().getExecutorId())) {
        return true;
      }
    }

    return false;
  }

  static class ReserveEvaluationOutcome {
    private final EvaluationOutcome evaluationOutcome;

    private final String resourceId;

    ReserveEvaluationOutcome(EvaluationOutcome evaluationOutcome, String resourceId) {
      this.evaluationOutcome = evaluationOutcome;
      this.resourceId = resourceId;
    }

    EvaluationOutcome getEvaluationOutcome() {
      return evaluationOutcome;
    }

    Optional<String> getResourceId() {
      return Optional.ofNullable(resourceId);
    }
  }
}<|MERGE_RESOLUTION|>--- conflicted
+++ resolved
@@ -1,18 +1,7 @@
 package com.mesosphere.sdk.offer.evaluate;
 
-<<<<<<< HEAD
 import com.google.protobuf.TextFormat;
 import com.mesosphere.sdk.offer.*;
-=======
-import com.mesosphere.sdk.offer.MesosResource;
-import com.mesosphere.sdk.offer.MesosResourcePool;
-import com.mesosphere.sdk.offer.OfferRecommendation;
-import com.mesosphere.sdk.offer.ReserveOfferRecommendation;
-import com.mesosphere.sdk.offer.ResourceBuilder;
-import com.mesosphere.sdk.offer.ResourceUtils;
-import com.mesosphere.sdk.offer.UnreserveOfferRecommendation;
-import com.mesosphere.sdk.offer.ValueUtils;
->>>>>>> 240adfd2
 import com.mesosphere.sdk.offer.taskdata.AttributeStringUtils;
 import com.mesosphere.sdk.specification.DefaultResourceSpec;
 import com.mesosphere.sdk.specification.PodSpec;
@@ -127,7 +116,6 @@
             resourceSpec.getPreReservedRole());
 
         if (!mesosResourceOptional.isPresent()) {
-<<<<<<< HEAD
             if (!resourceId.isPresent()) {
                 return new ReserveEvaluationOutcome(
                         fail(
@@ -272,91 +260,6 @@
                         ResourceUtils.getResourceId(resource).get());
             }
         }
-=======
-          return new ReserveEvaluationOutcome(
-              EvaluationOutcome.fail(offerEvaluationStage,
-                  "Insufficient resources to increase reservation of existing resource '%s' with " +
-                      "resourceId '%s': needed %s",
-                  resourceSpec,
-                  resourceId,
-                  AttributeStringUtils.toString(difference))
-                  .build(),
-              null);
-        }
-
-        mesosResource = mesosResourceOptional.get();
-        Protos.Resource resource = ResourceBuilder
-            .fromSpec(resourceSpec, resourceId, resourceNamespace)
-            .setValue(mesosResource.getValue())
-            .build();
-        // Reservation of additional resources
-        offerRecommendation =
-            new ReserveOfferRecommendation(mesosResourcePool.getOffer(), resource);
-        return new ReserveEvaluationOutcome(
-            EvaluationOutcome.pass(
-                offerEvaluationStage,
-                Collections.singletonList(offerRecommendation),
-                "Offer contains sufficient '%s': for " +
-                    "increasing resource: '%s' with resourceId: '%s'",
-                resourceSpec.getName(),
-                resourceSpec,
-                resourceId)
-                .mesosResource(mesosResource)
-                .build(),
-            ResourceUtils.getResourceId(resource).get());
-      } else {
-        Protos.Value unreserve =
-            ValueUtils.subtract(mesosResource.getValue(), resourceSpec.getValue());
-        logger.info(
-            "Reservation for resource '{}' needs decreasing from current {} to required {} " +
-                "(subtract: {})",
-            resourceSpec.getName(),
-            AttributeStringUtils.toString(mesosResource.getValue()),
-            AttributeStringUtils.toString(resourceSpec.getValue()),
-            AttributeStringUtils.toString(Objects.requireNonNull(unreserve)));
-
-        Protos.Resource resource = ResourceBuilder
-            .fromSpec(resourceSpec, resourceId, resourceNamespace)
-            .setValue(unreserve)
-            .build();
-        // Unreservation of no longer needed resources
-        offerRecommendation =
-            new UnreserveOfferRecommendation(mesosResourcePool.getOffer(), resource);
-        return new ReserveEvaluationOutcome(
-            EvaluationOutcome.pass(
-                offerEvaluationStage,
-                Collections.singletonList(offerRecommendation),
-                "Decreased '%s': for resource: '%s' with resourceId: '%s'",
-                resourceSpec.getName(),
-                resourceSpec,
-                resourceId)
-                .mesosResource(mesosResource)
-                .build(),
-            ResourceUtils.getResourceId(resource).get());
-      }
-    }
-  }
-
-  public static Optional<String> getRole(PodSpec podSpec) {
-    return podSpec.getTasks().stream()
-        .map(TaskSpec::getResourceSet)
-        .flatMap(resourceSet -> resourceSet.getResources().stream())
-        .map(ResourceSpec::getRole)
-        .findFirst();
-  }
-
-  static void setProtos(
-      PodInfoBuilder podInfoBuilder,
-      Protos.Resource resource,
-      Optional<String> taskName)
-  {
-    if (taskName.isPresent()) {
-      Protos.TaskInfo.Builder taskBuilder = podInfoBuilder.getTaskBuilder(taskName.get());
-      taskBuilder.addResources(resource);
-    } else {
-      Protos.ExecutorInfo.Builder executorBuilder = podInfoBuilder.getExecutorBuilder().get();
-      executorBuilder.addResources(resource);
->>>>>>> 240adfd2
     }
   }
 
