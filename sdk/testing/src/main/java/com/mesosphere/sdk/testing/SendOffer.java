--- conflicted
+++ resolved
@@ -26,15 +26,6 @@
     private final Optional<String> podToReuse;
     private final String hostname;
     private final int count;
-<<<<<<< HEAD
-
-    if (isMountDisk) {
-      resourceBuilder.getDiskBuilder().getSourceBuilder()
-          .setType(Protos.Resource.DiskInfo.Source.Type.MOUNT)
-          .getMountBuilder().setRoot("test-mount-root");
-    }
-=======
->>>>>>> cebb9359
 
     /**
      * Builder for {@link SendOffer}.
@@ -138,18 +129,9 @@
         offerBuilder.getFrameworkIdBuilder().setValue("test-framework-id");
         offerBuilder.getSlaveIdBuilder().setValue("test-agent-" + UUID.randomUUID().toString());
 
-<<<<<<< HEAD
-        // In addition to the resources required by the tasks, add some resources for the Default Executor overhead.
-        // Note that if custom executors are being exercised, these marginal resources are not used and are effectively
-        // just ignored.
-        if (!podToReuse.isPresent()) {
-            offerBuilder.addResources(
-                    toUnreservedResource(Constants.CPUS_RESOURCE_TYPE, ServiceTestRunner.EXECUTOR_CPUS, false));
-=======
         // Include pod/executor-level volumes:
         for (VolumeSpec volumeSpec : podSpec.getVolumes()) {
             offerBuilder.addResources(toUnreservedResource(volumeSpec));
->>>>>>> cebb9359
         }
 
         // Include task-level resources (note: resources are not merged, e.g. 1.5cpu+1.0 cpu instead of 2.5cpu):
@@ -195,16 +177,6 @@
         return toUnreservedResource(resourceSpec.getName(), resourceSpec.getValue(), isMountDisk);
     }
 
-<<<<<<< HEAD
-    /**
-     * Specifies the number of offers to be sent in the cycle. This is effectively 1 by default.
-     *
-     * @param count the number of offers to send
-     */
-    public Builder setCount(int count) {
-      this.count = count;
-      return this;
-=======
     @SuppressWarnings("deprecation") // for Resource.setRole()
     private static Protos.Resource toUnreservedResource(String resourceName, Protos.Value value, boolean isMountDisk) {
         Protos.Resource.Builder resourceBuilder = Protos.Resource.newBuilder()
@@ -233,6 +205,5 @@
         }
 
         return resourceBuilder.build();
->>>>>>> cebb9359
     }
 }